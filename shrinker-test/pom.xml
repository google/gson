<?xml version="1.0" encoding="UTF-8"?>
<!--
  Copyright 2023 Google Inc.

  Licensed under the Apache License, Version 2.0 (the "License");
  you may not use this file except in compliance with the License.
  You may obtain a copy of the License at

       http://www.apache.org/licenses/LICENSE-2.0

  Unless required by applicable law or agreed to in writing, software
  distributed under the License is distributed on an "AS IS" BASIS,
  WITHOUT WARRANTIES OR CONDITIONS OF ANY KIND, either express or implied.
  See the License for the specific language governing permissions and
  limitations under the License.
-->
<project xmlns="http://maven.apache.org/POM/4.0.0" xmlns:xsi="http://www.w3.org/2001/XMLSchema-instance" xsi:schemaLocation="http://maven.apache.org/POM/4.0.0 http://maven.apache.org/maven-v4_0_0.xsd">
  <modelVersion>4.0.0</modelVersion>

  <parent>
    <groupId>com.google.code.gson</groupId>
    <artifactId>gson-parent</artifactId>
    <version>2.10.2-SNAPSHOT</version>
  </parent>

  <artifactId>shrinker-test</artifactId>

  <properties>
    <!-- Make the build reproducible, see root `pom.xml` -->
    <!-- This is duplicated here because that is recommended by `artifact:check-buildplan` -->
    <project.build.outputTimestamp>2023-01-01T00:00:00Z</project.build.outputTimestamp>

    <maven.compiler.release>8</maven.compiler.release>
  </properties>

  <pluginRepositories>
    <!-- R8 currently only exists in Google Maven repository -->
    <pluginRepository>
      <id>google</id>
      <url>https://maven.google.com</url>
    </pluginRepository>
  </pluginRepositories>

  <dependencies>
    <dependency>
      <groupId>com.google.code.gson</groupId>
      <artifactId>gson</artifactId>
      <version>${project.parent.version}</version>
    </dependency>

    <dependency>
      <groupId>junit</groupId>
      <artifactId>junit</artifactId>
      <scope>test</scope>
    </dependency>
    <dependency>
      <groupId>com.google.truth</groupId>
      <artifactId>truth</artifactId>
      <scope>test</scope>
    </dependency>
  </dependencies>

  <build>
    <pluginManagement>
      <plugins>
        <plugin>
          <groupId>com.github.siom79.japicmp</groupId>
          <artifactId>japicmp-maven-plugin</artifactId>
          <configuration>
            <!-- This module is not supposed to be consumed as library, so no need to check API -->
            <skip>true</skip>
          </configuration>
        </plugin>
        <plugin>
          <groupId>org.codehaus.mojo</groupId>
          <artifactId>animal-sniffer-maven-plugin</artifactId>
          <configuration>
            <!-- This module is not supposed to be consumed as library, so no need to check used classes -->
            <skip>true</skip>
          </configuration>
        </plugin>
        <plugin>
          <groupId>org.apache.maven.plugins</groupId>
          <artifactId>maven-deploy-plugin</artifactId>
          <configuration>
            <!-- Not deployed -->
            <skip>true</skip>
          </configuration>
        </plugin>
      </plugins>
    </pluginManagement>

    <plugins>
      <!-- Process JAR with ProGuard -->
      <plugin>
        <groupId>com.github.wvengen</groupId>
        <artifactId>proguard-maven-plugin</artifactId>
        <version>2.6.0</version>
        <executions>
          <execution>
            <phase>package</phase>
            <goals>
              <goal>proguard</goal>
            </goals>
          </execution>
        </executions>
        <!-- Upgrades ProGuard to version newer than the one included by plugin by default -->
        <dependencies>
          <dependency>
            <groupId>com.guardsquare</groupId>
            <artifactId>proguard-base</artifactId>
            <version>7.4.0</version>
          </dependency>
          <dependency>
            <groupId>com.guardsquare</groupId>
            <artifactId>proguard-core</artifactId>
            <version>9.1.0</version>
          </dependency>
        </dependencies>
        <configuration>
          <obfuscate>true</obfuscate>
          <proguardInclude>${project.basedir}/proguard.pro</proguardInclude>
          <options>
            <!-- Hacky solution to make ProGuard use the library rules file; only the Android plugin of ProGuard
              seems to consider it automatically at the moment, see https://github.com/Guardsquare/proguard/issues/337
              However, R8 defined further below always considers it automatically -->
            <option>-include</option><option>${project.basedir}/../gson/src/main/resources/META-INF/proguard/gson.pro</option>
          </options>
          <libs>
            <lib>${java.home}/jmods/java.base.jmod</lib>
            <!-- Used by Gson for optional SQL types support -->
            <lib>${java.home}/jmods/java.sql.jmod</lib>
            <!-- Used by transitive Error Prone annotations dependency -->
            <lib>${java.home}/jmods/java.compiler.jmod</lib>
          </libs>
          <!-- Include dependencies in the final JAR -->
          <includeDependencyInjar>true</includeDependencyInjar>
          <outjar>proguard-output.jar</outjar>
        </configuration>
      </plugin>

      <!-- Prepare a JAR with dependencies for R8 -->
      <!-- Once there is a proper R8 Maven plugin in the future, prefer that and provide
        dependencies as additional input JARs there instead of using the Shade plugin -->
      <plugin>
        <groupId>org.apache.maven.plugins</groupId>
        <artifactId>maven-shade-plugin</artifactId>
        <version>3.5.1</version>
        <executions>
          <execution>
            <phase>package</phase>
            <goals>
              <goal>shade</goal>
            </goals>
            <configuration>
              <createDependencyReducedPom>false</createDependencyReducedPom>
              <!-- Replace the main JAR -->
              <shadedArtifactAttached>false</shadedArtifactAttached>
              <filters>
                <filter>
                  <artifact>*:*</artifact>
                  <excludes>
                    <!-- Ignore duplicate files in dependencies -->
                    <exclude>META-INF/MANIFEST.MF</exclude>
                  </excludes>
                </filter>
              </filters>
            </configuration>
          </execution>
        </executions>
      </plugin>

      <!-- Process JAR with R8; currently has no dedicated plugin so use Exec Maven Plugin instead -->
      <plugin>
        <groupId>org.codehaus.mojo</groupId>
        <artifactId>exec-maven-plugin</artifactId>
        <version>3.1.1</version>
        <executions>
          <execution>
            <id>r8</id>
            <phase>package</phase>
            <goals>
              <goal>java</goal>
            </goals>
            <configuration>
              <!-- R8 runs as standalone JAR, does not need any of the project classes -->
              <addOutputToClasspath>false</addOutputToClasspath>
              <includeProjectDependencies>false</includeProjectDependencies>
              <!-- R8 is specified as plugin dependency, see further below -->
              <includePluginDependencies>true</includePluginDependencies>
              <executableDependency>
                <!-- Uses R8 dependency declared below -->
                <groupId>com.android.tools</groupId>
                <artifactId>r8</artifactId>
              </executableDependency>
              <!-- See https://r8.googlesource.com/r8/+/refs/heads/main/README.md#running-r8 -->
              <!-- Without `pg-compat` argument this acts like "full mode", see
                https://r8.googlesource.com/r8/+/refs/heads/main/compatibility-faq.md#r8-full-mode -->
              <mainClass>com.android.tools.r8.R8</mainClass>
              <arguments>
                <argument>--release</argument>
                <!-- Produce Java class files instead of Android DEX files -->
                <argument>--classfile</argument>
                <argument>--lib</argument><argument>${java.home}</argument>
                <argument>--pg-conf</argument><argument>${project.basedir}/r8.pro</argument>
                <!-- Create mapping file to make debugging test failures easier -->
                <argument>--pg-map-output</argument><argument>${project.build.directory}/r8_map.txt</argument>
                <argument>--output</argument><argument>${project.build.directory}/r8-output.jar</argument>
                <argument>${project.build.directory}/${project.build.finalName}.jar</argument>
              </arguments>
            </configuration>
          </execution>
        </executions>
        <dependencies>
          <dependency>
            <!-- R8 dependency used above -->
            <!-- Note: For some reason Maven shows the warning "Missing POM for com.android.tools:r8:jar",
              but it appears that can be ignored -->
            <groupId>com.android.tools</groupId>
            <artifactId>r8</artifactId>
<<<<<<< HEAD
            <!-- TODO: When updating to a version which supports JDK 21, remove 'shrinker-test' exclusion from build.yml workflow -->
            <version>8.1.56</version>
=======
            <version>8.1.72</version>
>>>>>>> 3b1b361b
          </dependency>
        </dependencies>
      </plugin>


      <!-- Run integration tests to verify shrunken JAR behavior -->
      <plugin>
        <groupId>org.apache.maven.plugins</groupId>
        <artifactId>maven-failsafe-plugin</artifactId>
        <version>3.2.2</version>
        <executions>
          <execution>
            <goals>
              <goal>integration-test</goal>
              <goal>verify</goal>
            </goals>
          </execution>
        </executions>
      </plugin>
    </plugins>
  </build>
</project><|MERGE_RESOLUTION|>--- conflicted
+++ resolved
@@ -218,12 +218,8 @@
               but it appears that can be ignored -->
             <groupId>com.android.tools</groupId>
             <artifactId>r8</artifactId>
-<<<<<<< HEAD
             <!-- TODO: When updating to a version which supports JDK 21, remove 'shrinker-test' exclusion from build.yml workflow -->
-            <version>8.1.56</version>
-=======
             <version>8.1.72</version>
->>>>>>> 3b1b361b
           </dependency>
         </dependencies>
       </plugin>
