--- conflicted
+++ resolved
@@ -52,17 +52,11 @@
 import java.text.DateFormat;
 import java.util.ArrayList;
 import java.util.Collections;
-<<<<<<< HEAD
 import java.util.Iterator;
 import java.util.LinkedHashMap;
 import java.util.List;
 import java.util.Map;
-=======
-import java.util.HashMap;
-import java.util.List;
-import java.util.Map;
 import java.util.Objects;
->>>>>>> 3f1e62d1
 import java.util.concurrent.ConcurrentHashMap;
 import java.util.concurrent.ConcurrentMap;
 import java.util.concurrent.atomic.AtomicLong;
@@ -168,17 +162,10 @@
    * lookup would stack overflow. We cheat by returning a proxy type adapter.
    * The proxy is wired up once the initial adapter has been created.
    */
-<<<<<<< HEAD
   // Uses LinkedHashMap because iteration order is important, see getAdapter() implementation below
   private final ThreadLocal<LinkedHashMap<TypeToken<?>, TypeAdapter<?>>> calls = new ThreadLocal<>();
 
-  private final ConcurrentMap<TypeToken<?>, TypeAdapter<?>> typeTokenCache = new ConcurrentHashMap<TypeToken<?>, TypeAdapter<?>>();
-=======
-  private final ThreadLocal<Map<TypeToken<?>, FutureTypeAdapter<?>>> calls
-      = new ThreadLocal<>();
-
   private final ConcurrentMap<TypeToken<?>, TypeAdapter<?>> typeTokenCache = new ConcurrentHashMap<>();
->>>>>>> 3f1e62d1
 
   private final ConstructorConstructor constructorConstructor;
   private final JsonAdapterAnnotationTypeAdapterFactory jsonAdapterFactory;
@@ -540,22 +527,14 @@
     LinkedHashMap<TypeToken<?>, TypeAdapter<?>> threadCalls = calls.get();
     boolean isInitialAdapterRequest = false;
     if (threadCalls == null) {
-<<<<<<< HEAD
       threadCalls = new LinkedHashMap<>();
-=======
-      threadCalls = new HashMap<>();
->>>>>>> 3f1e62d1
       calls.set(threadCalls);
       isInitialAdapterRequest = true;
     }
 
     // the key and value type parameters always agree
-<<<<<<< HEAD
+    @SuppressWarnings("unchecked")
     TypeAdapter<T> ongoingCall = (TypeAdapter<T>) threadCalls.get(type);
-=======
-    @SuppressWarnings("unchecked")
-    FutureTypeAdapter<T> ongoingCall = (FutureTypeAdapter<T>) threadCalls.get(type);
->>>>>>> 3f1e62d1
     if (ongoingCall != null) {
       return ongoingCall;
     }
@@ -569,15 +548,7 @@
       for (TypeAdapterFactory factory : factories) {
         TypeAdapter<T> candidate = factory.create(this, type);
         if (candidate != null) {
-          @SuppressWarnings("unchecked")
-          TypeAdapter<T> existingAdapter = (TypeAdapter<T>) typeTokenCache.putIfAbsent(type, candidate);
-          // If other thread concurrently added adapter prefer that one instead
-          if (existingAdapter != null) {
-            candidate = existingAdapter;
-          }
-
           call.setDelegate(candidate);
-<<<<<<< HEAD
           // Replace future adapter with actual adapter
           threadCalls.put(type, candidate);
 
@@ -589,10 +560,14 @@
             for (Map.Entry<TypeToken<?>, TypeAdapter<?>> resolvedAdapterEntry : threadCalls.entrySet()) {
               typeTokenCache.putIfAbsent(resolvedAdapterEntry.getKey(), resolvedAdapterEntry.getValue());
             }
+
+            @SuppressWarnings("unchecked")
+            TypeAdapter<T> actualAdapter = (TypeAdapter<T>) typeTokenCache.get(type);
+            // Prefer the actual adapter, in case putIfAbsent call above had no effect because other
+            // thread already concurrently added other adapter instance for the same type
+            candidate = actualAdapter;
           }
           foundCandidate = true;
-=======
->>>>>>> 3f1e62d1
           return candidate;
         }
       }
@@ -614,7 +589,7 @@
           if (brokenAdapter instanceof FutureTypeAdapter) {
             // Mark adapter as broken so user sees useful exception message in
             // case TypeAdapterFactory leaks reference to broken adapter
-            ((FutureTypeAdapter<T>) brokenAdapter).markBroken();
+            ((FutureTypeAdapter<?>) brokenAdapter).markBroken();
           }
           adaptersIterator.remove();
         }
@@ -1375,14 +1350,9 @@
     return fromJson(new JsonTreeReader(json), typeOfT);
   }
 
-<<<<<<< HEAD
-  static class FutureTypeAdapter<T> extends TypeAdapter<T> {
+  static class FutureTypeAdapter<T> extends SerializationDelegatingTypeAdapter<T> {
     private TypeAdapter<T> delegate = null;
     private boolean isBroken = false;
-=======
-  static class FutureTypeAdapter<T> extends SerializationDelegatingTypeAdapter<T> {
-    private TypeAdapter<T> delegate;
->>>>>>> 3f1e62d1
 
     public void setDelegate(TypeAdapter<T> typeAdapter) {
       if (delegate != null) {
@@ -1391,12 +1361,11 @@
       delegate = typeAdapter;
     }
 
-<<<<<<< HEAD
     public void markBroken() {
       isBroken = true;
     }
 
-    private TypeAdapter<T> getResolvedDelegate() {
+    private TypeAdapter<T> delegate() {
       TypeAdapter<T> delegate = this.delegate;
       if (isBroken) {
         throw new IllegalStateException("Broken adapter has been leaked by TypeAdapterFactory");
@@ -1406,23 +1375,10 @@
         // directly within the TypeAdapterFactory which requested it
         throw new IllegalStateException("Adapter for type with cyclic dependency has been used"
             + " before dependency has been resolved");
-=======
-    private TypeAdapter<T> delegate() {
-      if (delegate == null) {
-        throw new IllegalStateException("Delegate has not been set yet");
->>>>>>> 3f1e62d1
       }
       return delegate;
     }
 
-<<<<<<< HEAD
-    @Override public T read(JsonReader in) throws IOException {
-      return getResolvedDelegate().read(in);
-    }
-
-    @Override public void write(JsonWriter out, T value) throws IOException {
-      getResolvedDelegate().write(out, value);
-=======
     @Override public TypeAdapter<T> getSerializationDelegate() {
       return delegate();
     }
@@ -1433,7 +1389,6 @@
 
     @Override public void write(JsonWriter out, T value) throws IOException {
       delegate().write(out, value);
->>>>>>> 3f1e62d1
     }
   }
 
