--- conflicted
+++ resolved
@@ -154,12 +154,9 @@
   final LongSerializationPolicy longSerializationPolicy;
   final List<TypeAdapterFactory> builderFactories;
   final List<TypeAdapterFactory> builderHierarchyFactories;
-<<<<<<< HEAD
-  final List<ReflectionAccessFilter> reflectionFilters;
-=======
   final ToNumberStrategy objectToNumberStrategy;
   final ToNumberStrategy numberToNumberStrategy;
->>>>>>> 565b7a19
+  final List<ReflectionAccessFilter> reflectionFilters;
 
   /**
    * Constructs a Gson object with default configuration. The default configuration has the
@@ -203,11 +200,8 @@
         DEFAULT_USE_JDK_UNSAFE,
         LongSerializationPolicy.DEFAULT, DEFAULT_DATE_PATTERN, DateFormat.DEFAULT, DateFormat.DEFAULT,
         Collections.<TypeAdapterFactory>emptyList(), Collections.<TypeAdapterFactory>emptyList(),
-<<<<<<< HEAD
-        Collections.<TypeAdapterFactory>emptyList(), Collections.<ReflectionAccessFilter>emptyList());
-=======
-        Collections.<TypeAdapterFactory>emptyList(), DEFAULT_OBJECT_TO_NUMBER_STRATEGY, DEFAULT_NUMBER_TO_NUMBER_STRATEGY);
->>>>>>> 565b7a19
+        Collections.<TypeAdapterFactory>emptyList(), DEFAULT_OBJECT_TO_NUMBER_STRATEGY, DEFAULT_NUMBER_TO_NUMBER_STRATEGY,
+        Collections.<ReflectionAccessFilter>emptyList());
   }
 
   Gson(Excluder excluder, FieldNamingStrategy fieldNamingStrategy,
@@ -218,20 +212,13 @@
       LongSerializationPolicy longSerializationPolicy, String datePattern, int dateStyle,
       int timeStyle, List<TypeAdapterFactory> builderFactories,
       List<TypeAdapterFactory> builderHierarchyFactories,
-<<<<<<< HEAD
-      List<TypeAdapterFactory> factoriesToBeAdded, List<ReflectionAccessFilter> reflectionFilters) {
+      List<TypeAdapterFactory> factoriesToBeAdded,
+      ToNumberStrategy objectToNumberStrategy, ToNumberStrategy numberToNumberStrategy,
+      List<ReflectionAccessFilter> reflectionFilters) {
     this.excluder = excluder;
     this.fieldNamingStrategy = fieldNamingStrategy;
     this.instanceCreators = instanceCreators;
-    this.constructorConstructor = new ConstructorConstructor(instanceCreators, reflectionFilters);
-=======
-      List<TypeAdapterFactory> factoriesToBeAdded,
-      ToNumberStrategy objectToNumberStrategy, ToNumberStrategy numberToNumberStrategy) {
-    this.excluder = excluder;
-    this.fieldNamingStrategy = fieldNamingStrategy;
-    this.instanceCreators = instanceCreators;
-    this.constructorConstructor = new ConstructorConstructor(instanceCreators, useJdkUnsafe);
->>>>>>> 565b7a19
+    this.constructorConstructor = new ConstructorConstructor(instanceCreators, useJdkUnsafe, reflectionFilters);
     this.serializeNulls = serializeNulls;
     this.complexMapKeySerialization = complexMapKeySerialization;
     this.generateNonExecutableJson = generateNonExecutableGson;
@@ -246,12 +233,9 @@
     this.timeStyle = timeStyle;
     this.builderFactories = builderFactories;
     this.builderHierarchyFactories = builderHierarchyFactories;
-<<<<<<< HEAD
-    this.reflectionFilters = new ArrayList<ReflectionAccessFilter>(reflectionFilters);
-=======
     this.objectToNumberStrategy = objectToNumberStrategy;
     this.numberToNumberStrategy = numberToNumberStrategy;
->>>>>>> 565b7a19
+    this.reflectionFilters = new ArrayList<ReflectionAccessFilter>(reflectionFilters);
 
     List<TypeAdapterFactory> factories = new ArrayList<TypeAdapterFactory>();
 
