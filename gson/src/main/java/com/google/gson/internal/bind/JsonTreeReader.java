/*
 * Copyright (C) 2011 Google Inc.
 *
 * Licensed under the Apache License, Version 2.0 (the "License");
 * you may not use this file except in compliance with the License.
 * You may obtain a copy of the License at
 *
 *      http://www.apache.org/licenses/LICENSE-2.0
 *
 * Unless required by applicable law or agreed to in writing, software
 * distributed under the License is distributed on an "AS IS" BASIS,
 * WITHOUT WARRANTIES OR CONDITIONS OF ANY KIND, either express or implied.
 * See the License for the specific language governing permissions and
 * limitations under the License.
 */

package com.google.gson.internal.bind;

import com.google.gson.JsonArray;
import com.google.gson.JsonElement;
import com.google.gson.JsonNull;
import com.google.gson.JsonObject;
import com.google.gson.JsonPrimitive;
import com.google.gson.stream.JsonReader;
import com.google.gson.stream.JsonToken;
import java.io.IOException;
import java.io.Reader;
import java.util.Iterator;
import java.util.Map;
import java.util.Arrays;

/**
 * This reader walks the elements of a JsonElement as if it was coming from a
 * character stream.
 *
 * @author Jesse Wilson
 */
public final class JsonTreeReader extends JsonReader {
  private static final Reader UNREADABLE_READER = new Reader() {
    @Override public int read(char[] buffer, int offset, int count) throws IOException {
      throw new AssertionError();
    }
    @Override public void close() throws IOException {
      throw new AssertionError();
    }
  };
  private static final Object SENTINEL_CLOSED = new Object();

  /*
   * The nesting stack. Using a manual array rather than an ArrayList saves 20%.
   */
  private Object[] stack = new Object[32];
  private int stackSize = 0;

  /*
   * The path members. It corresponds directly to stack: At indices where the
   * stack contains an object (EMPTY_OBJECT, DANGLING_NAME or NONEMPTY_OBJECT),
   * pathNames contains the name at this scope. Where it contains an array
   * (EMPTY_ARRAY, NONEMPTY_ARRAY) pathIndices contains the current index in
   * that array. Otherwise the value is undefined, and we take advantage of that
   * by incrementing pathIndices when doing so isn't useful.
   */
  private String[] pathNames = new String[32];
  private int[] pathIndices = new int[32];

  public JsonTreeReader(JsonElement element) {
    super(UNREADABLE_READER);
    push(element);
  }

  @Override public void beginArray() throws IOException {
    expect(JsonToken.BEGIN_ARRAY);
    JsonArray array = (JsonArray) peekStack();
    push(array.iterator());
    pathIndices[stackSize - 1] = 0;
  }

  @Override public void endArray() throws IOException {
    expect(JsonToken.END_ARRAY);
    popStack(); // empty iterator
    popStack(); // array
    if (stackSize > 0) {
      pathIndices[stackSize - 1]++;
    }
  }

  @Override public void beginObject() throws IOException {
    expect(JsonToken.BEGIN_OBJECT);
    JsonObject object = (JsonObject) peekStack();
    push(object.entrySet().iterator());
  }

  @Override public void endObject() throws IOException {
    expect(JsonToken.END_OBJECT);
    popStack(); // empty iterator
    popStack(); // object
    if (stackSize > 0) {
      pathIndices[stackSize - 1]++;
    }
  }

  @Override public boolean hasNext() throws IOException {
    JsonToken token = peek();
    return token != JsonToken.END_OBJECT && token != JsonToken.END_ARRAY;
  }

  @Override public JsonToken peek() throws IOException {
    if (stackSize == 0) {
      return JsonToken.END_DOCUMENT;
    }

    Object o = peekStack();
    if (o instanceof Iterator) {
      boolean isObject = stack[stackSize - 2] instanceof JsonObject;
      Iterator<?> iterator = (Iterator<?>) o;
      if (iterator.hasNext()) {
        if (isObject) {
          return JsonToken.NAME;
        } else {
          push(iterator.next());
          return peek();
        }
      } else {
        return isObject ? JsonToken.END_OBJECT : JsonToken.END_ARRAY;
      }
    } else if (o instanceof JsonObject) {
      return JsonToken.BEGIN_OBJECT;
    } else if (o instanceof JsonArray) {
      return JsonToken.BEGIN_ARRAY;
    } else if (o instanceof JsonPrimitive) {
      JsonPrimitive primitive = (JsonPrimitive) o;
      if (primitive.isString()) {
        return JsonToken.STRING;
      } else if (primitive.isBoolean()) {
        return JsonToken.BOOLEAN;
      } else if (primitive.isNumber()) {
        return JsonToken.NUMBER;
      } else {
        throw new AssertionError();
      }
    } else if (o instanceof JsonNull) {
      return JsonToken.NULL;
    } else if (o == SENTINEL_CLOSED) {
      throw new IllegalStateException("JsonReader is closed");
    } else {
      throw new AssertionError();
    }
  }

  private Object peekStack() {
    return stack[stackSize - 1];
  }

  private Object popStack() {
    Object result = stack[--stackSize];
    stack[stackSize] = null;
    return result;
  }

  private void expect(JsonToken expected) throws IOException {
    if (peek() != expected) {
      throw new IllegalStateException(
          "Expected " + expected + " but was " + peek() + locationString());
    }
  }

  @Override public String nextName() throws IOException {
    expect(JsonToken.NAME);
    Iterator<?> i = (Iterator<?>) peekStack();
    Map.Entry<?, ?> entry = (Map.Entry<?, ?>) i.next();
    String result = (String) entry.getKey();
    pathNames[stackSize - 1] = result;
    push(entry.getValue());
    return result;
  }

  @Override public String nextString() throws IOException {
    JsonToken token = peek();
    if (token != JsonToken.STRING && token != JsonToken.NUMBER) {
      throw new IllegalStateException(
          "Expected " + JsonToken.STRING + " but was " + token + locationString());
    }
    String result = ((JsonPrimitive) popStack()).getAsString();
    if (stackSize > 0) {
      pathIndices[stackSize - 1]++;
    }
    return result;
  }

  @Override public boolean nextBoolean() throws IOException {
    expect(JsonToken.BOOLEAN);
    boolean result = ((JsonPrimitive) popStack()).getAsBoolean();
    if (stackSize > 0) {
      pathIndices[stackSize - 1]++;
    }
    return result;
  }

  @Override public void nextNull() throws IOException {
    expect(JsonToken.NULL);
    popStack();
    if (stackSize > 0) {
      pathIndices[stackSize - 1]++;
    }
  }

  @Override public double nextDouble() throws IOException {
    JsonToken token = peek();
    if (token != JsonToken.NUMBER && token != JsonToken.STRING) {
      throw new IllegalStateException(
          "Expected " + JsonToken.NUMBER + " but was " + token + locationString());
    }
    double result = ((JsonPrimitive) peekStack()).getAsDouble();
    if (!isLenient() && (Double.isNaN(result) || Double.isInfinite(result))) {
      throw new NumberFormatException("JSON forbids NaN and infinities: " + result);
    }
    popStack();
    if (stackSize > 0) {
      pathIndices[stackSize - 1]++;
    }
    return result;
  }

  @Override public long nextLong() throws IOException {
    JsonToken token = peek();
    if (token != JsonToken.NUMBER && token != JsonToken.STRING) {
      throw new IllegalStateException(
          "Expected " + JsonToken.NUMBER + " but was " + token + locationString());
    }
    long result = ((JsonPrimitive) peekStack()).getAsLong();
    popStack();
    if (stackSize > 0) {
      pathIndices[stackSize - 1]++;
    }
    return result;
  }

  @Override public int nextInt() throws IOException {
    JsonToken token = peek();
    if (token != JsonToken.NUMBER && token != JsonToken.STRING) {
      throw new IllegalStateException(
          "Expected " + JsonToken.NUMBER + " but was " + token + locationString());
    }
    int result = ((JsonPrimitive) peekStack()).getAsInt();
    popStack();
    if (stackSize > 0) {
      pathIndices[stackSize - 1]++;
    }
    return result;
  }

  JsonElement nextJsonElement() throws IOException {
    final JsonToken peeked = peek();
    if (peeked == JsonToken.NAME
        || peeked == JsonToken.END_ARRAY
        || peeked == JsonToken.END_OBJECT
        || peeked == JsonToken.END_DOCUMENT) {
      throw new IllegalStateException("Unexpected " + peeked + " when reading a JsonElement.");
    }
    final JsonElement element = (JsonElement) peekStack();
    skipValue();
    return element;
  }

  @Override public void close() throws IOException {
    stack = new Object[] { SENTINEL_CLOSED };
    stackSize = 1;
  }

  @Override public void skipValue() throws IOException {
    if (peek() == JsonToken.NAME) {
      nextName();
      pathNames[stackSize - 2] = "null";
    } else {
      popStack();
      if (stackSize > 0) {
        pathNames[stackSize - 1] = "null";
      }
    }
    if (stackSize > 0) {
      pathIndices[stackSize - 1]++;
    }
  }

  @Override public String toString() {
    return getClass().getSimpleName() + locationString();
  }

  public void promoteNameToValue() throws IOException {
    expect(JsonToken.NAME);
    Iterator<?> i = (Iterator<?>) peekStack();
    Map.Entry<?, ?> entry = (Map.Entry<?, ?>) i.next();
    push(entry.getValue());
    push(new JsonPrimitive((String) entry.getKey()));
  }

  private void push(Object newTop) {
    if (stackSize == stack.length) {
      int newLength = stackSize * 2;
      stack = Arrays.copyOf(stack, newLength);
      pathIndices = Arrays.copyOf(pathIndices, newLength);
      pathNames = Arrays.copyOf(pathNames, newLength);
    }
    stack[stackSize++] = newTop;
  }

  private String getPath(boolean usePreviousPath) {
    StringBuilder result = new StringBuilder().append('$');
    for (int i = 0; i < stackSize; i++) {
      if (stack[i] instanceof JsonArray) {
<<<<<<< HEAD
        if (stack[++i] instanceof Iterator) {
          int pathIndex = pathIndices[i];
          // If index is last path element it points to next array element; have to decrement
          // `- 1` covers case where iterator for next element is on stack
          // `- 2` covers case where peek() already pushed next element onto stack
          if (usePreviousPath && pathIndex > 0 && (i == stackSize - 1 || i == stackSize - 2)) {
            pathIndex--;
          }
          result.append('[').append(pathIndex).append(']');
=======
        if (++i < stackSize && stack[i] instanceof Iterator) {
          result.append('[').append(pathIndices[i]).append(']');
>>>>>>> ba96d53b
        }
      } else if (stack[i] instanceof JsonObject) {
        if (++i < stackSize && stack[i] instanceof Iterator) {
          result.append('.');
          if (pathNames[i] != null) {
            result.append(pathNames[i]);
          }
        }
      }
    }
    return result.toString();
  }

  @Override public String getPreviousPath() {
    return getPath(true);
  }

  @Override public String getPath() {
    return getPath(false);
  }

  private String locationString() {
    return " at path " + getPath();
  }
}<|MERGE_RESOLUTION|>--- conflicted
+++ resolved
@@ -308,8 +308,7 @@
     StringBuilder result = new StringBuilder().append('$');
     for (int i = 0; i < stackSize; i++) {
       if (stack[i] instanceof JsonArray) {
-<<<<<<< HEAD
-        if (stack[++i] instanceof Iterator) {
+        if (++i < stackSize && stack[i] instanceof Iterator) {
           int pathIndex = pathIndices[i];
           // If index is last path element it points to next array element; have to decrement
           // `- 1` covers case where iterator for next element is on stack
@@ -318,10 +317,6 @@
             pathIndex--;
           }
           result.append('[').append(pathIndex).append(']');
-=======
-        if (++i < stackSize && stack[i] instanceof Iterator) {
-          result.append('[').append(pathIndices[i]).append(']');
->>>>>>> ba96d53b
         }
       } else if (stack[i] instanceof JsonObject) {
         if (++i < stackSize && stack[i] instanceof Iterator) {
