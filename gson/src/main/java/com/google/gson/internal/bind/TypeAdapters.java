/*
 * Copyright (C) 2011 Google Inc.
 *
 * Licensed under the Apache License, Version 2.0 (the "License");
 * you may not use this file except in compliance with the License.
 * You may obtain a copy of the License at
 *
 *      http://www.apache.org/licenses/LICENSE-2.0
 *
 * Unless required by applicable law or agreed to in writing, software
 * distributed under the License is distributed on an "AS IS" BASIS,
 * WITHOUT WARRANTIES OR CONDITIONS OF ANY KIND, either express or implied.
 * See the License for the specific language governing permissions and
 * limitations under the License.
 */

package com.google.gson.internal.bind;

import java.io.IOException;
import java.lang.reflect.AccessibleObject;
import java.lang.reflect.Field;
import java.math.BigDecimal;
import java.math.BigInteger;
import java.net.InetAddress;
import java.net.URI;
import java.net.URISyntaxException;
import java.net.URL;
import java.security.AccessController;
import java.security.PrivilegedAction;
import java.util.ArrayList;
import java.util.BitSet;
import java.util.Calendar;
import java.util.Currency;
import java.util.GregorianCalendar;
import java.util.HashMap;
import java.util.LinkedList;
import java.util.List;
import java.util.Locale;
import java.util.Map;
import java.util.StringTokenizer;
import java.util.UUID;
import java.util.concurrent.atomic.AtomicBoolean;
import java.util.concurrent.atomic.AtomicInteger;
import java.util.concurrent.atomic.AtomicIntegerArray;

import com.google.gson.Gson;
import com.google.gson.JsonArray;
import com.google.gson.JsonElement;
import com.google.gson.JsonIOException;
import com.google.gson.JsonNull;
import com.google.gson.JsonObject;
import com.google.gson.JsonPrimitive;
import com.google.gson.JsonSyntaxException;
import com.google.gson.TypeAdapter;
import com.google.gson.TypeAdapterFactory;
import com.google.gson.annotations.SerializedName;
import com.google.gson.internal.LazilyParsedNumber;
import com.google.gson.reflect.TypeToken;
import com.google.gson.stream.JsonReader;
import com.google.gson.stream.JsonToken;
import com.google.gson.stream.JsonWriter;

/**
 * Type adapters for basic types.
 */
public final class TypeAdapters {
  private TypeAdapters() {
    throw new UnsupportedOperationException();
  }

  @SuppressWarnings("rawtypes")
  public static final TypeAdapter<Class> CLASS = new TypeAdapter<Class>() {
    @Override
    public void write(JsonWriter out, Class value) throws IOException {
      throw new UnsupportedOperationException("Attempted to serialize java.lang.Class: "
              + value.getName() + ". Forgot to register a type adapter?");
    }
    @Override
    public Class read(JsonReader in) throws IOException {
      throw new UnsupportedOperationException(
              "Attempted to deserialize a java.lang.Class. Forgot to register a type adapter?");
    }
  }.nullSafe();

  public static final TypeAdapterFactory CLASS_FACTORY = newFactory(Class.class, CLASS);

  public static final TypeAdapter<BitSet> BIT_SET = new TypeAdapter<BitSet>() {
    @Override public BitSet read(JsonReader in) throws IOException {
      BitSet bitset = new BitSet();
      in.beginArray();
      int i = 0;
      JsonToken tokenType = in.peek();
      while (tokenType != JsonToken.END_ARRAY) {
        boolean set;
        switch (tokenType) {
        case NUMBER:
        case STRING:
          int intValue = in.nextInt();
          if (intValue == 0) {
            set = false;
          } else if (intValue == 1) {
            set = true;
          } else {
            throw new JsonSyntaxException("Invalid bitset value " + intValue + ", expected 0 or 1; at path " + in.getPreviousPath());
          }
          break;
        case BOOLEAN:
          set = in.nextBoolean();
          break;
        default:
          throw new JsonSyntaxException("Invalid bitset value type: " + tokenType + "; at path " + in.getPath());
        }
        if (set) {
          bitset.set(i);
        }
        ++i;
        tokenType = in.peek();
      }
      in.endArray();
      return bitset;
    }

    @Override public void write(JsonWriter out, BitSet src) throws IOException {
      out.beginArray();
      for (int i = 0, length = src.length(); i < length; i++) {
        int value = (src.get(i)) ? 1 : 0;
        out.value(value);
      }
      out.endArray();
    }
  }.nullSafe();

  public static final TypeAdapterFactory BIT_SET_FACTORY = newFactory(BitSet.class, BIT_SET);

  public static final TypeAdapter<Boolean> BOOLEAN = new TypeAdapter<Boolean>() {
    @Override
    public Boolean read(JsonReader in) throws IOException {
      JsonToken peek = in.peek();
      if (peek == JsonToken.NULL) {
        in.nextNull();
        return null;
      } else if (peek == JsonToken.STRING) {
        // support strings for compatibility with GSON 1.7
        return Boolean.parseBoolean(in.nextString());
      }
      return in.nextBoolean();
    }
    @Override
    public void write(JsonWriter out, Boolean value) throws IOException {
      out.value(value);
    }
  };

  /**
   * Writes a boolean as a string. Useful for map keys, where booleans aren't
   * otherwise permitted.
   */
  public static final TypeAdapter<Boolean> BOOLEAN_AS_STRING = new TypeAdapter<Boolean>() {
    @Override public Boolean read(JsonReader in) throws IOException {
      if (in.peek() == JsonToken.NULL) {
        in.nextNull();
        return null;
      }
      return Boolean.valueOf(in.nextString());
    }

    @Override public void write(JsonWriter out, Boolean value) throws IOException {
      out.value(value == null ? "null" : value.toString());
    }
  };

  public static final TypeAdapterFactory BOOLEAN_FACTORY
      = newFactory(boolean.class, Boolean.class, BOOLEAN);

  public static final TypeAdapter<Number> BYTE = new TypeAdapter<Number>() {
    @Override
    public Number read(JsonReader in) throws IOException {
      if (in.peek() == JsonToken.NULL) {
        in.nextNull();
        return null;
      }

      int intValue;
      try {
        intValue = in.nextInt();
      } catch (NumberFormatException e) {
        throw new JsonSyntaxException(e);
      }
      // Allow up to 255 to support unsigned values
      if (intValue > 255 || intValue < Byte.MIN_VALUE) {
        throw new JsonSyntaxException("Lossy conversion from " + intValue + " to byte; at path " + in.getPreviousPath());
      }
      return (byte) intValue;
    }
    @Override
    public void write(JsonWriter out, Number value) throws IOException {
      out.value(value);
    }
  };

  public static final TypeAdapterFactory BYTE_FACTORY
      = newFactory(byte.class, Byte.class, BYTE);

  public static final TypeAdapter<Number> SHORT = new TypeAdapter<Number>() {
    @Override
    public Number read(JsonReader in) throws IOException {
      if (in.peek() == JsonToken.NULL) {
        in.nextNull();
        return null;
      }

      int intValue;
      try {
        intValue = in.nextInt();
      } catch (NumberFormatException e) {
        throw new JsonSyntaxException(e);
      }
      // Allow up to 65535 to support unsigned values
      if (intValue > 65535 || intValue < Short.MIN_VALUE) {
        throw new JsonSyntaxException("Lossy conversion from " + intValue + " to short; at path " + in.getPreviousPath());
      }
      return (short) intValue;
    }
    @Override
    public void write(JsonWriter out, Number value) throws IOException {
      out.value(value);
    }
  };

  public static final TypeAdapterFactory SHORT_FACTORY
      = newFactory(short.class, Short.class, SHORT);

  public static final TypeAdapter<Number> INTEGER = new TypeAdapter<Number>() {
    @Override
    public Number read(JsonReader in) throws IOException {
      if (in.peek() == JsonToken.NULL) {
        in.nextNull();
        return null;
      }
      try {
        return in.nextInt();
      } catch (NumberFormatException e) {
        throw new JsonSyntaxException(e);
      }
    }
    @Override
    public void write(JsonWriter out, Number value) throws IOException {
      out.value(value);
    }
  };
  public static final TypeAdapterFactory INTEGER_FACTORY
      = newFactory(int.class, Integer.class, INTEGER);

  public static final TypeAdapter<AtomicInteger> ATOMIC_INTEGER = new TypeAdapter<AtomicInteger>() {
    @Override public AtomicInteger read(JsonReader in) throws IOException {
      try {
        return new AtomicInteger(in.nextInt());
      } catch (NumberFormatException e) {
        throw new JsonSyntaxException(e);
      }
    }
    @Override public void write(JsonWriter out, AtomicInteger value) throws IOException {
      out.value(value.get());
    }
  }.nullSafe();
  public static final TypeAdapterFactory ATOMIC_INTEGER_FACTORY =
      newFactory(AtomicInteger.class, TypeAdapters.ATOMIC_INTEGER);

  public static final TypeAdapter<AtomicBoolean> ATOMIC_BOOLEAN = new TypeAdapter<AtomicBoolean>() {
    @Override public AtomicBoolean read(JsonReader in) throws IOException {
      return new AtomicBoolean(in.nextBoolean());
    }
    @Override public void write(JsonWriter out, AtomicBoolean value) throws IOException {
      out.value(value.get());
    }
  }.nullSafe();
  public static final TypeAdapterFactory ATOMIC_BOOLEAN_FACTORY =
      newFactory(AtomicBoolean.class, TypeAdapters.ATOMIC_BOOLEAN);

  public static final TypeAdapter<AtomicIntegerArray> ATOMIC_INTEGER_ARRAY = new TypeAdapter<AtomicIntegerArray>() {
    @Override public AtomicIntegerArray read(JsonReader in) throws IOException {
        List<Integer> list = new ArrayList<Integer>();
        in.beginArray();
        while (in.hasNext()) {
          try {
            int integer = in.nextInt();
            list.add(integer);
          } catch (NumberFormatException e) {
            throw new JsonSyntaxException(e);
          }
        }
        in.endArray();
        int length = list.size();
        AtomicIntegerArray array = new AtomicIntegerArray(length);
        for (int i = 0; i < length; ++i) {
          array.set(i, list.get(i));
        }
        return array;
    }
    @Override public void write(JsonWriter out, AtomicIntegerArray value) throws IOException {
      out.beginArray();
      for (int i = 0, length = value.length(); i < length; i++) {
        out.value(value.get(i));
      }
      out.endArray();
    }
  }.nullSafe();
  public static final TypeAdapterFactory ATOMIC_INTEGER_ARRAY_FACTORY =
      newFactory(AtomicIntegerArray.class, TypeAdapters.ATOMIC_INTEGER_ARRAY);

  public static final TypeAdapter<Number> LONG = new TypeAdapter<Number>() {
    @Override
    public Number read(JsonReader in) throws IOException {
      if (in.peek() == JsonToken.NULL) {
        in.nextNull();
        return null;
      }
      try {
        return in.nextLong();
      } catch (NumberFormatException e) {
        throw new JsonSyntaxException(e);
      }
    }
    @Override
    public void write(JsonWriter out, Number value) throws IOException {
      out.value(value);
    }
  };

  public static final TypeAdapter<Number> FLOAT = new TypeAdapter<Number>() {
    @Override
    public Number read(JsonReader in) throws IOException {
      if (in.peek() == JsonToken.NULL) {
        in.nextNull();
        return null;
      }
      return (float) in.nextDouble();
    }
    @Override
    public void write(JsonWriter out, Number value) throws IOException {
      out.value(value);
    }
  };

  public static final TypeAdapter<Number> DOUBLE = new TypeAdapter<Number>() {
    @Override
    public Number read(JsonReader in) throws IOException {
      if (in.peek() == JsonToken.NULL) {
        in.nextNull();
        return null;
      }
      return in.nextDouble();
    }
    @Override
    public void write(JsonWriter out, Number value) throws IOException {
      out.value(value);
    }
  };

  public static final TypeAdapter<Character> CHARACTER = new TypeAdapter<Character>() {
    @Override
    public Character read(JsonReader in) throws IOException {
      if (in.peek() == JsonToken.NULL) {
        in.nextNull();
        return null;
      }
      String str = in.nextString();
      if (str.length() != 1) {
        throw new JsonSyntaxException("Expecting character, got: " + str + "; at " + in.getPreviousPath());
      }
      return str.charAt(0);
    }
    @Override
    public void write(JsonWriter out, Character value) throws IOException {
      out.value(value == null ? null : String.valueOf(value));
    }
  };

  public static final TypeAdapterFactory CHARACTER_FACTORY
      = newFactory(char.class, Character.class, CHARACTER);

  public static final TypeAdapter<String> STRING = new TypeAdapter<String>() {
    @Override
    public String read(JsonReader in) throws IOException {
      JsonToken peek = in.peek();
      if (peek == JsonToken.NULL) {
        in.nextNull();
        return null;
      }
      /* coerce booleans to strings for backwards compatibility */
      if (peek == JsonToken.BOOLEAN) {
        return Boolean.toString(in.nextBoolean());
      }
      return in.nextString();
    }
    @Override
    public void write(JsonWriter out, String value) throws IOException {
      out.value(value);
    }
  };

  public static final TypeAdapter<BigDecimal> BIG_DECIMAL = new TypeAdapter<BigDecimal>() {
    @Override public BigDecimal read(JsonReader in) throws IOException {
      if (in.peek() == JsonToken.NULL) {
        in.nextNull();
        return null;
      }
      String s = in.nextString();
      try {
        return new BigDecimal(s);
      } catch (NumberFormatException e) {
        throw new JsonSyntaxException("Failed parsing '" + s + "' as BigDecimal; at path " + in.getPreviousPath(), e);
      }
    }

    @Override public void write(JsonWriter out, BigDecimal value) throws IOException {
      out.value(value);
    }
  };

  public static final TypeAdapter<BigInteger> BIG_INTEGER = new TypeAdapter<BigInteger>() {
    @Override public BigInteger read(JsonReader in) throws IOException {
      if (in.peek() == JsonToken.NULL) {
        in.nextNull();
        return null;
      }
      String s = in.nextString();
      try {
        return new BigInteger(s);
      } catch (NumberFormatException e) {
        throw new JsonSyntaxException("Failed parsing '" + s + "' as BigInteger; at path " + in.getPreviousPath(), e);
      }
    }

    @Override public void write(JsonWriter out, BigInteger value) throws IOException {
      out.value(value);
    }
  };

  public static final TypeAdapter<LazilyParsedNumber> LAZILY_PARSED_NUMBER = new TypeAdapter<LazilyParsedNumber>() {
    // Normally users should not be able to access and deserialize LazilyParsedNumber because
    // it is an internal type, but implement this nonetheless in case there are legit corner
    // cases where this is possible
    @Override public LazilyParsedNumber read(JsonReader in) throws IOException {
      if (in.peek() == JsonToken.NULL) {
        in.nextNull();
        return null;
      }
      return new LazilyParsedNumber(in.nextString());
    }

    @Override public void write(JsonWriter out, LazilyParsedNumber value) throws IOException {
      out.value(value);
    }
  };

  public static final TypeAdapterFactory STRING_FACTORY = newFactory(String.class, STRING);

  public static final TypeAdapter<StringBuilder> STRING_BUILDER = new TypeAdapter<StringBuilder>() {
    @Override
    public StringBuilder read(JsonReader in) throws IOException {
      if (in.peek() == JsonToken.NULL) {
        in.nextNull();
        return null;
      }
      return new StringBuilder(in.nextString());
    }
    @Override
    public void write(JsonWriter out, StringBuilder value) throws IOException {
      out.value(value == null ? null : value.toString());
    }
  };

  public static final TypeAdapterFactory STRING_BUILDER_FACTORY =
    newFactory(StringBuilder.class, STRING_BUILDER);

  public static final TypeAdapter<StringBuffer> STRING_BUFFER = new TypeAdapter<StringBuffer>() {
    @Override
    public StringBuffer read(JsonReader in) throws IOException {
      if (in.peek() == JsonToken.NULL) {
        in.nextNull();
        return null;
      }
      return new StringBuffer(in.nextString());
    }
    @Override
    public void write(JsonWriter out, StringBuffer value) throws IOException {
      out.value(value == null ? null : value.toString());
    }
  };

  public static final TypeAdapterFactory STRING_BUFFER_FACTORY =
    newFactory(StringBuffer.class, STRING_BUFFER);

  public static final TypeAdapter<URL> URL = new TypeAdapter<URL>() {
    @Override
    public URL read(JsonReader in) throws IOException {
      if (in.peek() == JsonToken.NULL) {
        in.nextNull();
        return null;
      }
      String nextString = in.nextString();
      return "null".equals(nextString) ? null : new URL(nextString);
    }
    @Override
    public void write(JsonWriter out, URL value) throws IOException {
      out.value(value == null ? null : value.toExternalForm());
    }
  };

  public static final TypeAdapterFactory URL_FACTORY = newFactory(URL.class, URL);

  public static final TypeAdapter<URI> URI = new TypeAdapter<URI>() {
    @Override
    public URI read(JsonReader in) throws IOException {
      if (in.peek() == JsonToken.NULL) {
        in.nextNull();
        return null;
      }
      try {
        String nextString = in.nextString();
        return "null".equals(nextString) ? null : new URI(nextString);
      } catch (URISyntaxException e) {
        throw new JsonIOException(e);
      }
    }
    @Override
    public void write(JsonWriter out, URI value) throws IOException {
      out.value(value == null ? null : value.toASCIIString());
    }
  };

  public static final TypeAdapterFactory URI_FACTORY = newFactory(URI.class, URI);

  public static final TypeAdapter<InetAddress> INET_ADDRESS = new TypeAdapter<InetAddress>() {
    @Override
    public InetAddress read(JsonReader in) throws IOException {
      if (in.peek() == JsonToken.NULL) {
        in.nextNull();
        return null;
      }
      // regrettably, this should have included both the host name and the host address
      return InetAddress.getByName(in.nextString());
    }
    @Override
    public void write(JsonWriter out, InetAddress value) throws IOException {
      out.value(value == null ? null : value.getHostAddress());
    }
  };

  public static final TypeAdapterFactory INET_ADDRESS_FACTORY =
    newTypeHierarchyFactory(InetAddress.class, INET_ADDRESS);

  public static final TypeAdapter<UUID> UUID = new TypeAdapter<UUID>() {
    @Override
    public UUID read(JsonReader in) throws IOException {
      if (in.peek() == JsonToken.NULL) {
        in.nextNull();
        return null;
      }
      String s = in.nextString();
      try {
        return java.util.UUID.fromString(s);
      } catch (IllegalArgumentException e) {
        throw new JsonSyntaxException("Failed parsing '" + s + "' as UUID; at path " + in.getPreviousPath(), e);
      }
    }
    @Override
    public void write(JsonWriter out, UUID value) throws IOException {
      out.value(value == null ? null : value.toString());
    }
  };

  public static final TypeAdapterFactory UUID_FACTORY = newFactory(UUID.class, UUID);

  public static final TypeAdapter<Currency> CURRENCY = new TypeAdapter<Currency>() {
    @Override
    public Currency read(JsonReader in) throws IOException {
      String s = in.nextString();
      try {
        return Currency.getInstance(s);
      } catch (IllegalArgumentException e) {
        throw new JsonSyntaxException("Failed parsing '" + s + "' as Currency; at path " + in.getPreviousPath(), e);
      }
    }
    @Override
    public void write(JsonWriter out, Currency value) throws IOException {
      out.value(value.getCurrencyCode());
    }
  }.nullSafe();
  public static final TypeAdapterFactory CURRENCY_FACTORY = newFactory(Currency.class, CURRENCY);

  public static final TypeAdapter<Calendar> CALENDAR = new TypeAdapter<Calendar>() {
    private static final String YEAR = "year";
    private static final String MONTH = "month";
    private static final String DAY_OF_MONTH = "dayOfMonth";
    private static final String HOUR_OF_DAY = "hourOfDay";
    private static final String MINUTE = "minute";
    private static final String SECOND = "second";

    @Override
    public Calendar read(JsonReader in) throws IOException {
      if (in.peek() == JsonToken.NULL) {
        in.nextNull();
        return  null;
      }
      in.beginObject();
      int year = 0;
      int month = 0;
      int dayOfMonth = 0;
      int hourOfDay = 0;
      int minute = 0;
      int second = 0;
      while (in.peek() != JsonToken.END_OBJECT) {
        String name = in.nextName();
        int value = in.nextInt();
        if (YEAR.equals(name)) {
          year = value;
        } else if (MONTH.equals(name)) {
          month = value;
        } else if (DAY_OF_MONTH.equals(name)) {
          dayOfMonth = value;
        } else if (HOUR_OF_DAY.equals(name)) {
          hourOfDay = value;
        } else if (MINUTE.equals(name)) {
          minute = value;
        } else if (SECOND.equals(name)) {
          second = value;
        }
      }
      in.endObject();
      return new GregorianCalendar(year, month, dayOfMonth, hourOfDay, minute, second);
    }

    @Override
    public void write(JsonWriter out, Calendar value) throws IOException {
      if (value == null) {
        out.nullValue();
        return;
      }
      out.beginObject();
      out.name(YEAR);
      out.value(value.get(Calendar.YEAR));
      out.name(MONTH);
      out.value(value.get(Calendar.MONTH));
      out.name(DAY_OF_MONTH);
      out.value(value.get(Calendar.DAY_OF_MONTH));
      out.name(HOUR_OF_DAY);
      out.value(value.get(Calendar.HOUR_OF_DAY));
      out.name(MINUTE);
      out.value(value.get(Calendar.MINUTE));
      out.name(SECOND);
      out.value(value.get(Calendar.SECOND));
      out.endObject();
    }
  };

  public static final TypeAdapterFactory CALENDAR_FACTORY =
    newFactoryForMultipleTypes(Calendar.class, GregorianCalendar.class, CALENDAR);

  public static final TypeAdapter<Locale> LOCALE = new TypeAdapter<Locale>() {
    @Override
    public Locale read(JsonReader in) throws IOException {
      if (in.peek() == JsonToken.NULL) {
        in.nextNull();
        return null;
      }
      String locale = in.nextString();
      StringTokenizer tokenizer = new StringTokenizer(locale, "_");
      String language = null;
      String country = null;
      String variant = null;
      if (tokenizer.hasMoreElements()) {
        language = tokenizer.nextToken();
      }
      if (tokenizer.hasMoreElements()) {
        country = tokenizer.nextToken();
      }
      if (tokenizer.hasMoreElements()) {
        variant = tokenizer.nextToken();
      }
      if (country == null && variant == null) {
        return new Locale(language);
      } else if (variant == null) {
        return new Locale(language, country);
      } else {
        return new Locale(language, country, variant);
      }
    }
    @Override
    public void write(JsonWriter out, Locale value) throws IOException {
      out.value(value == null ? null : value.toString());
    }
  };

  public static final TypeAdapterFactory LOCALE_FACTORY = newFactory(Locale.class, LOCALE);

  public static final TypeAdapter<JsonElement> JSON_ELEMENT = new TypeAdapter<JsonElement>() {
<<<<<<< HEAD
    /**
     * Tries to begin reading a JSON array or JSON object, returning {@code null} if
     * the next element is neither of those.
     */
    private JsonElement tryBeginNesting(JsonReader in, JsonToken peeked) throws IOException {
      if (peeked == JsonToken.BEGIN_ARRAY) {
        in.beginArray();
        return new JsonArray();
      } else if (peeked == JsonToken.BEGIN_OBJECT) {
        in.beginObject();
        return new JsonObject();
      } else {
        return null;
      }
    }

    /** Reads a {@link JsonElement} which cannot have any nested elements */
    private JsonElement readTerminal(JsonReader in, JsonToken peeked) throws IOException {
      switch (peeked) {
=======
    @Override public JsonElement read(JsonReader in) throws IOException {
      if (in instanceof JsonTreeReader) {
        return ((JsonTreeReader) in).nextJsonElement();
      }

      switch (in.peek()) {
>>>>>>> 47dea2ee
      case STRING:
        return new JsonPrimitive(in.nextString());
      case NUMBER:
        String number = in.nextString();
        return new JsonPrimitive(new LazilyParsedNumber(number));
      case BOOLEAN:
        return new JsonPrimitive(in.nextBoolean());
      case NULL:
        in.nextNull();
        return JsonNull.INSTANCE;
      default:
        // When read(JsonReader) is called with JsonReader in invalid state
        throw new IllegalStateException("Unexpected token: " + peeked);
      }
    }

    @Override public JsonElement read(JsonReader in) throws IOException {
      // Either JsonArray or JsonObject
      JsonElement current;
      JsonToken peeked = in.peek();

      current = tryBeginNesting(in, peeked);
      if (current == null) {
        return readTerminal(in, peeked);
      }

      LinkedList<JsonElement> stack = new LinkedList<JsonElement>();

      while (true) {
        while (in.hasNext()) {
          String name = null;
          // Name is only used for JSON object members
          if (current instanceof JsonObject) {
            name = in.nextName();
          }

          peeked = in.peek();
          JsonElement value = tryBeginNesting(in, peeked);
          boolean isNesting = value != null;

          if (value == null) {
            value = readTerminal(in, peeked);
          }

          if (current instanceof JsonArray) {
            ((JsonArray) current).add(value);
          } else {
            ((JsonObject) current).add(name, value);
          }

          if (isNesting) {
            stack.addLast(current);
            current = value;
          }
        }

        // End current element
        if (current instanceof JsonArray) {
          in.endArray();
        } else {
          in.endObject();
        }

        if (stack.isEmpty()) {
          return current;
        } else {
          // Continue with enclosing element
          current = stack.removeLast();
        }
      }
    }

    @Override public void write(JsonWriter out, JsonElement value) throws IOException {
      if (value == null || value.isJsonNull()) {
        out.nullValue();
      } else if (value.isJsonPrimitive()) {
        JsonPrimitive primitive = value.getAsJsonPrimitive();
        if (primitive.isNumber()) {
          out.value(primitive.getAsNumber());
        } else if (primitive.isBoolean()) {
          out.value(primitive.getAsBoolean());
        } else {
          out.value(primitive.getAsString());
        }

      } else if (value.isJsonArray()) {
        out.beginArray();
        for (JsonElement e : value.getAsJsonArray()) {
          write(out, e);
        }
        out.endArray();

      } else if (value.isJsonObject()) {
        out.beginObject();
        for (Map.Entry<String, JsonElement> e : value.getAsJsonObject().entrySet()) {
          out.name(e.getKey());
          write(out, e.getValue());
        }
        out.endObject();

      } else {
        throw new IllegalArgumentException("Couldn't write " + value.getClass());
      }
    }
  };

  public static final TypeAdapterFactory JSON_ELEMENT_FACTORY
      = newTypeHierarchyFactory(JsonElement.class, JSON_ELEMENT);

  private static final class EnumTypeAdapter<T extends Enum<T>> extends TypeAdapter<T> {
    private final Map<String, T> nameToConstant = new HashMap<String, T>();
    private final Map<T, String> constantToName = new HashMap<T, String>();

    public EnumTypeAdapter(final Class<T> classOfT) {
      try {
        // Uses reflection to find enum constants to work around name mismatches for obfuscated classes
        // Reflection access might throw SecurityException, therefore run this in privileged context;
        // should be acceptable because this only retrieves enum constants, but does not expose anything else
        Field[] constantFields = AccessController.doPrivileged(new PrivilegedAction<Field[]>() {
          @Override public Field[] run() {
            Field[] fields = classOfT.getDeclaredFields();
            ArrayList<Field> constantFieldsList = new ArrayList<Field>(fields.length);
            for (Field f : fields) {
              if (f.isEnumConstant()) {
                constantFieldsList.add(f);
              }
            }

            Field[] constantFields = constantFieldsList.toArray(new Field[0]);
            AccessibleObject.setAccessible(constantFields, true);
            return constantFields;
          }
        });
        for (Field constantField : constantFields) {
          @SuppressWarnings("unchecked")
          T constant = (T)(constantField.get(null));
          String name = constant.name();
          SerializedName annotation = constantField.getAnnotation(SerializedName.class);
          if (annotation != null) {
            name = annotation.value();
            for (String alternate : annotation.alternate()) {
              nameToConstant.put(alternate, constant);
            }
          }
          nameToConstant.put(name, constant);
          constantToName.put(constant, name);
        }
      } catch (IllegalAccessException e) {
        throw new AssertionError(e);
      }
    }
    @Override public T read(JsonReader in) throws IOException {
      if (in.peek() == JsonToken.NULL) {
        in.nextNull();
        return null;
      }
      return nameToConstant.get(in.nextString());
    }

    @Override public void write(JsonWriter out, T value) throws IOException {
      out.value(value == null ? null : constantToName.get(value));
    }
  }

  public static final TypeAdapterFactory ENUM_FACTORY = new TypeAdapterFactory() {
    @SuppressWarnings({"rawtypes", "unchecked"})
    @Override public <T> TypeAdapter<T> create(Gson gson, TypeToken<T> typeToken) {
      Class<? super T> rawType = typeToken.getRawType();
      if (!Enum.class.isAssignableFrom(rawType) || rawType == Enum.class) {
        return null;
      }
      if (!rawType.isEnum()) {
        rawType = rawType.getSuperclass(); // handle anonymous subclasses
      }
      return (TypeAdapter<T>) new EnumTypeAdapter(rawType);
    }
  };

  public static <TT> TypeAdapterFactory newFactory(
      final TypeToken<TT> type, final TypeAdapter<TT> typeAdapter) {
    return new TypeAdapterFactory() {
      @SuppressWarnings("unchecked") // we use a runtime check to make sure the 'T's equal
      @Override public <T> TypeAdapter<T> create(Gson gson, TypeToken<T> typeToken) {
        return typeToken.equals(type) ? (TypeAdapter<T>) typeAdapter : null;
      }
    };
  }

  public static <TT> TypeAdapterFactory newFactory(
      final Class<TT> type, final TypeAdapter<TT> typeAdapter) {
    return new TypeAdapterFactory() {
      @SuppressWarnings("unchecked") // we use a runtime check to make sure the 'T's equal
      @Override public <T> TypeAdapter<T> create(Gson gson, TypeToken<T> typeToken) {
        return typeToken.getRawType() == type ? (TypeAdapter<T>) typeAdapter : null;
      }
      @Override public String toString() {
        return "Factory[type=" + type.getName() + ",adapter=" + typeAdapter + "]";
      }
    };
  }

  public static <TT> TypeAdapterFactory newFactory(
      final Class<TT> unboxed, final Class<TT> boxed, final TypeAdapter<? super TT> typeAdapter) {
    return new TypeAdapterFactory() {
      @SuppressWarnings("unchecked") // we use a runtime check to make sure the 'T's equal
      @Override public <T> TypeAdapter<T> create(Gson gson, TypeToken<T> typeToken) {
        Class<? super T> rawType = typeToken.getRawType();
        return (rawType == unboxed || rawType == boxed) ? (TypeAdapter<T>) typeAdapter : null;
      }
      @Override public String toString() {
        return "Factory[type=" + boxed.getName()
            + "+" + unboxed.getName() + ",adapter=" + typeAdapter + "]";
      }
    };
  }

  public static <TT> TypeAdapterFactory newFactoryForMultipleTypes(final Class<TT> base,
      final Class<? extends TT> sub, final TypeAdapter<? super TT> typeAdapter) {
    return new TypeAdapterFactory() {
      @SuppressWarnings("unchecked") // we use a runtime check to make sure the 'T's equal
      @Override public <T> TypeAdapter<T> create(Gson gson, TypeToken<T> typeToken) {
        Class<? super T> rawType = typeToken.getRawType();
        return (rawType == base || rawType == sub) ? (TypeAdapter<T>) typeAdapter : null;
      }
      @Override public String toString() {
        return "Factory[type=" + base.getName()
            + "+" + sub.getName() + ",adapter=" + typeAdapter + "]";
      }
    };
  }

  /**
   * Returns a factory for all subtypes of {@code typeAdapter}. We do a runtime check to confirm
   * that the deserialized type matches the type requested.
   */
  public static <T1> TypeAdapterFactory newTypeHierarchyFactory(
      final Class<T1> clazz, final TypeAdapter<T1> typeAdapter) {
    return new TypeAdapterFactory() {
      @SuppressWarnings("unchecked")
      @Override public <T2> TypeAdapter<T2> create(Gson gson, TypeToken<T2> typeToken) {
        final Class<? super T2> requestedType = typeToken.getRawType();
        if (!clazz.isAssignableFrom(requestedType)) {
          return null;
        }
        return (TypeAdapter<T2>) new TypeAdapter<T1>() {
          @Override public void write(JsonWriter out, T1 value) throws IOException {
            typeAdapter.write(out, value);
          }

          @Override public T1 read(JsonReader in) throws IOException {
            T1 result = typeAdapter.read(in);
            if (result != null && !requestedType.isInstance(result)) {
              throw new JsonSyntaxException("Expected a " + requestedType.getName()
                  + " but was " + result.getClass().getName() + "; at path " + in.getPreviousPath());
            }
            return result;
          }
        };
      }
      @Override public String toString() {
        return "Factory[typeHierarchy=" + clazz.getName() + ",adapter=" + typeAdapter + "]";
      }
    };
  }
}<|MERGE_RESOLUTION|>--- conflicted
+++ resolved
@@ -696,7 +696,6 @@
   public static final TypeAdapterFactory LOCALE_FACTORY = newFactory(Locale.class, LOCALE);
 
   public static final TypeAdapter<JsonElement> JSON_ELEMENT = new TypeAdapter<JsonElement>() {
-<<<<<<< HEAD
     /**
      * Tries to begin reading a JSON array or JSON object, returning {@code null} if
      * the next element is neither of those.
@@ -716,14 +715,6 @@
     /** Reads a {@link JsonElement} which cannot have any nested elements */
     private JsonElement readTerminal(JsonReader in, JsonToken peeked) throws IOException {
       switch (peeked) {
-=======
-    @Override public JsonElement read(JsonReader in) throws IOException {
-      if (in instanceof JsonTreeReader) {
-        return ((JsonTreeReader) in).nextJsonElement();
-      }
-
-      switch (in.peek()) {
->>>>>>> 47dea2ee
       case STRING:
         return new JsonPrimitive(in.nextString());
       case NUMBER:
@@ -741,6 +732,10 @@
     }
 
     @Override public JsonElement read(JsonReader in) throws IOException {
+      if (in instanceof JsonTreeReader) {
+        return ((JsonTreeReader) in).nextJsonElement();
+      }
+
       // Either JsonArray or JsonObject
       JsonElement current;
       JsonToken peeked = in.peek();
