--- conflicted
+++ resolved
@@ -136,7 +136,6 @@
     }
   }
 
-<<<<<<< HEAD
   /**
    * Creates constructors for special JDK collection types which do not have a public no-args constructor.
    */
@@ -184,14 +183,11 @@
   }
 
   private static <T> ObjectConstructor<T> newDefaultConstructor(Class<? super T> rawType, FilterResult filterResult) {
-=======
-  private <T> ObjectConstructor<T> newDefaultConstructor(Class<? super T> rawType) {
     // Cannot invoke constructor of abstract class
     if (Modifier.isAbstract(rawType.getModifiers())) {
       return null;
     }
 
->>>>>>> 47dea2ee
     final Constructor<? super T> constructor;
     try {
       constructor = rawType.getDeclaredConstructor();
