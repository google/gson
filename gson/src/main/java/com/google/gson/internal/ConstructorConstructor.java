/*
 * Copyright (C) 2011 Google Inc.
 *
 * Licensed under the Apache License, Version 2.0 (the "License");
 * you may not use this file except in compliance with the License.
 * You may obtain a copy of the License at
 *
 * http://www.apache.org/licenses/LICENSE-2.0
 *
 * Unless required by applicable law or agreed to in writing, software
 * distributed under the License is distributed on an "AS IS" BASIS,
 * WITHOUT WARRANTIES OR CONDITIONS OF ANY KIND, either express or implied.
 * See the License for the specific language governing permissions and
 * limitations under the License.
 */

package com.google.gson.internal;

import com.google.gson.InstanceCreator;
import com.google.gson.JsonIOException;
<<<<<<< HEAD
=======
import com.google.gson.ReflectionAccessFilter;
import com.google.gson.ReflectionAccessFilter.FilterResult;
>>>>>>> 66c3f48d
import com.google.gson.internal.reflect.ReflectionHelper;
import com.google.gson.reflect.TypeToken;
import java.lang.reflect.Constructor;
import java.lang.reflect.InvocationTargetException;
import java.lang.reflect.Modifier;
import java.lang.reflect.ParameterizedType;
import java.lang.reflect.Type;
import java.util.ArrayDeque;
import java.util.ArrayList;
import java.util.Collection;
import java.util.EnumMap;
import java.util.EnumSet;
import java.util.LinkedHashMap;
import java.util.LinkedHashSet;
import java.util.List;
import java.util.Map;
import java.util.TreeMap;
import java.util.TreeSet;
import java.util.concurrent.ConcurrentHashMap;
import java.util.concurrent.ConcurrentSkipListMap;

/**
 * Returns a function that can construct an instance of a requested type.
 */
public final class ConstructorConstructor {
  private final Map<Type, InstanceCreator<?>> instanceCreators;
  private final boolean useJdkUnsafe;
  private final List<ReflectionAccessFilter> reflectionFilters;

  public ConstructorConstructor(Map<Type, InstanceCreator<?>> instanceCreators, boolean useJdkUnsafe, List<ReflectionAccessFilter> reflectionFilters) {
    this.instanceCreators = instanceCreators;
    this.useJdkUnsafe = useJdkUnsafe;
    this.reflectionFilters = reflectionFilters;
  }

  public <T> ObjectConstructor<T> get(TypeToken<T> typeToken) {
    final Type type = typeToken.getType();
    final Class<? super T> rawType = typeToken.getRawType();

    // first try an instance creator

    @SuppressWarnings("unchecked") // types must agree
    final InstanceCreator<T> typeCreator = (InstanceCreator<T>) instanceCreators.get(type);
    if (typeCreator != null) {
      return new ObjectConstructor<T>() {
        @Override public T construct() {
          return typeCreator.createInstance(type);
        }
      };
    }

    // Next try raw type match for instance creators
    @SuppressWarnings("unchecked") // types must agree
    final InstanceCreator<T> rawTypeCreator =
        (InstanceCreator<T>) instanceCreators.get(rawType);
    if (rawTypeCreator != null) {
      return new ObjectConstructor<T>() {
        @Override public T construct() {
          return rawTypeCreator.createInstance(type);
        }
      };
    }

    // First consider special constructors before checking for no-args constructors
    // below to avoid matching internal no-args constructors which might be added in
    // future JDK versions
    ObjectConstructor<T> specialConstructor = newSpecialCollectionConstructor(type, rawType);
    if (specialConstructor != null) {
      return specialConstructor;
    }

    FilterResult filterResult = ReflectionAccessFilterHelper.getFilterResult(reflectionFilters, rawType);
    ObjectConstructor<T> defaultConstructor = newDefaultConstructor(rawType, filterResult);
    if (defaultConstructor != null) {
      return defaultConstructor;
    }

    ObjectConstructor<T> defaultImplementation = newDefaultImplementationConstructor(type, rawType);
    if (defaultImplementation != null) {
      return defaultImplementation;
    }

    // Check whether type is instantiable; otherwise ReflectionAccessFilter recommendation
    // of adjusting filter suggested below is irrelevant since it would not solve the problem
    final String exceptionMessage = UnsafeAllocator.checkInstantiable(rawType);
    if (exceptionMessage != null) {
      return new ObjectConstructor<T>() {
        @Override public T construct() {
          throw new JsonIOException(exceptionMessage);
        }
      };
    }

    // Consider usage of Unsafe as reflection, so don't use if BLOCK_ALL
    // Additionally, since it is not calling any constructor at all, don't use if BLOCK_INACCESSIBLE
    if (filterResult == FilterResult.ALLOW) {
      // finally try unsafe
      return newUnsafeAllocator(rawType);
    } else {
      final String message = "Unable to create instance of " + rawType + "; ReflectionAccessFilter "
          + "does not permit using reflection or Unsafe. Register an InstanceCreator or a TypeAdapter "
          + "for this type or adjust the access filter to allow using reflection.";
      return new ObjectConstructor<T>() {
        @Override public T construct() {
          throw new JsonIOException(message);
        }
      };
    }
  }

  /**
   * Creates constructors for special JDK collection types which do not have a public no-args constructor.
   */
  private static <T> ObjectConstructor<T> newSpecialCollectionConstructor(final Type type, Class<? super T> rawType) {
    if (EnumSet.class.isAssignableFrom(rawType)) {
      return new ObjectConstructor<T>() {
        @Override public T construct() {
          if (type instanceof ParameterizedType) {
            Type elementType = ((ParameterizedType) type).getActualTypeArguments()[0];
            if (elementType instanceof Class) {
              @SuppressWarnings({"unchecked", "rawtypes"})
              T set = (T) EnumSet.noneOf((Class)elementType);
              return set;
            } else {
              throw new JsonIOException("Invalid EnumSet type: " + type.toString());
            }
          } else {
            throw new JsonIOException("Invalid EnumSet type: " + type.toString());
          }
        }
      };
    }
    // Only support creation of EnumMap, but not of custom subtypes; for them type parameters
    // and constructor parameter might have completely different meaning
    else if (rawType == EnumMap.class) {
      return new ObjectConstructor<T>() {
        @Override public T construct() {
          if (type instanceof ParameterizedType) {
            Type elementType = ((ParameterizedType) type).getActualTypeArguments()[0];
            if (elementType instanceof Class) {
              @SuppressWarnings({"unchecked", "rawtypes"})
              T map = (T) new EnumMap((Class) elementType);
              return map;
            } else {
              throw new JsonIOException("Invalid EnumMap type: " + type.toString());
            }
          } else {
            throw new JsonIOException("Invalid EnumMap type: " + type.toString());
          }
        }
      };
    }

    return null;
  }

  private static <T> ObjectConstructor<T> newDefaultConstructor(Class<? super T> rawType, FilterResult filterResult) {
    // Cannot invoke constructor of abstract class
    if (Modifier.isAbstract(rawType.getModifiers())) {
      return null;
    }

    final Constructor<? super T> constructor;
    try {
      constructor = rawType.getDeclaredConstructor();
    } catch (NoSuchMethodException e) {
      return null;
    }

    boolean canAccess = filterResult == FilterResult.ALLOW || (ReflectionAccessFilterHelper.canAccess(constructor, null)
        // Be a bit more lenient here for BLOCK_ALL; if constructor is accessible and public then allow calling it
        && (filterResult != FilterResult.BLOCK_ALL || Modifier.isPublic(constructor.getModifiers())));

    if (!canAccess) {
      final String message = "Unable to invoke no-args constructor of " + rawType + "; "
          + "constructor is not accessible and ReflectionAccessFilter does not permit making "
          + "it accessible. Register an InstanceCreator or a TypeAdapter for this type, change "
          + "the visibility of the constructor or adjust the access filter.";
      return new ObjectConstructor<T>() {
        @Override public T construct() {
          throw new JsonIOException(message);
        }
      };
    }

    // Only try to make accessible if allowed; in all other cases checks above should
    // have verified that constructor is accessible
    if (filterResult == FilterResult.ALLOW) {
      final String exceptionMessage = ReflectionHelper.tryMakeAccessible(constructor);
      if (exceptionMessage != null) {
        /*
         * Create ObjectConstructor which throws exception.
         * This keeps backward compatibility (compared to returning `null` which
         * would then choose another way of creating object).
         * And it supports types which are only serialized but not deserialized
         * (compared to directly throwing exception here), e.g. when runtime type
         * of object is inaccessible, but compile-time type is accessible.
         */
        return new ObjectConstructor<T>() {
          @Override
          public T construct() {
            // New exception is created every time to avoid keeping reference
            // to exception with potentially long stack trace, causing a
            // memory leak
            throw new JsonIOException(exceptionMessage);
          }
        };
      }
    }

    return new ObjectConstructor<T>() {
      @Override public T construct() {
        try {
          @SuppressWarnings("unchecked") // T is the same raw type as is requested
          T newInstance = (T) constructor.newInstance();
          return newInstance;
        } catch (InstantiationException e) {
          // TODO: JsonParseException ?
          throw new RuntimeException("Failed to invoke " + constructor + " with no args", e);
        } catch (InvocationTargetException e) {
          // TODO: don't wrap if cause is unchecked!
          // TODO: JsonParseException ?
          throw new RuntimeException("Failed to invoke " + constructor + " with no args",
              e.getTargetException());
        } catch (IllegalAccessException e) {
          throw ReflectionHelper.createExceptionForUnexpectedIllegalAccess(e);
        }
      }
    };
  }

  /**
   * Constructors for common interface types like Map and List and their
   * subtypes.
   */
<<<<<<< HEAD
  private static <T> ObjectConstructor<T> newDefaultImplementationConstructor(
      final Type type, Class<? super T> rawType) {

    if (Collection.class.isAssignableFrom(rawType)) {
      @SuppressWarnings("unchecked")
      ObjectConstructor<T> constructor = (ObjectConstructor<T>) newCollectionConstructor(type, rawType);
      return constructor;
    }

    if (Map.class.isAssignableFrom(rawType)) {
      @SuppressWarnings("unchecked")
      ObjectConstructor<T> constructor = (ObjectConstructor<T>) newMapConstructor(type, rawType);
      return constructor;
    }

    // Unsupported type; try other means of creating constructor
    return null;
  }

  private static ObjectConstructor<? extends Collection<? extends Object>> newCollectionConstructor(
      final Type type, Class<?> rawType) {

    if (EnumSet.class.isAssignableFrom(rawType)) {
      return new ObjectConstructor<EnumSet<?>>() {
        @Override public EnumSet<?> construct() {
          if (type instanceof ParameterizedType) {
            Type elementType = ((ParameterizedType) type).getActualTypeArguments()[0];
            if (elementType instanceof Class) {
              @SuppressWarnings({"unchecked", "rawtypes"})
              EnumSet<?> set = EnumSet.noneOf((Class) elementType);
              return set;
            } else {
              throw new JsonIOException("Invalid EnumSet type: " + type.toString());
            }
          } else {
            throw new JsonIOException("Invalid EnumSet type: " + type.toString());
          }
        }
      };
    }
    // First try List implementation
    else if (rawType.isAssignableFrom(ArrayList.class)) {
      return new ObjectConstructor<ArrayList<Object>>() {
        @Override public ArrayList<Object> construct() {
          return new ArrayList<Object>();
        }
      };
    }
    // Then try Set implementation
    else if (rawType.isAssignableFrom(LinkedHashSet.class)) {
      return new ObjectConstructor<LinkedHashSet<Object>>() {
        @Override public LinkedHashSet<Object> construct() {
          return new LinkedHashSet<Object>();
        }
      };
    }
    // Then try SortedSet / NavigableSet implementation
    else if (rawType.isAssignableFrom(TreeSet.class)) {
      return new ObjectConstructor<TreeSet<Object>>() {
        @Override public TreeSet<Object> construct() {
          return new TreeSet<Object>();
        }
      };
    }
    // Then try Queue implementation
    else if (rawType.isAssignableFrom(ArrayDeque.class)) {
      return new ObjectConstructor<ArrayDeque<Object>>() {
        @Override public ArrayDeque<Object> construct() {
          return new ArrayDeque<Object>();
        }
      };
    }

    // Was unable to create matching Collection constructor
    return null;
  }

  private static boolean hasStringKeyType(Type mapType) {
    // If mapType is not parameterized, assume it might have String as key type
    if (!(mapType instanceof ParameterizedType)) {
      return true;
    }

    Type[] typeArguments = ((ParameterizedType) mapType).getActualTypeArguments();
    if (typeArguments.length == 0) {
      return false;
    }
    // Consider String and supertypes of it
    return TypeToken.get(typeArguments[0]).getRawType().isAssignableFrom(String.class);
  }

  private static ObjectConstructor<? extends Map<? extends Object, Object>> newMapConstructor(final Type type, Class<?> rawType) {
    // Only support creation of EnumMap, but not of custom subtypes; for them type parameters
    // and constructor parameter might have completely different meaning
    if (rawType == EnumMap.class) {
      return new ObjectConstructor<EnumMap<?, Object>>() {
        @Override public EnumMap<?, Object> construct() {
          if (type instanceof ParameterizedType) {
            Type elementType = ((ParameterizedType) type).getActualTypeArguments()[0];
            if (elementType instanceof Class) {
              @SuppressWarnings({"unchecked", "rawtypes"})
              EnumMap<?, Object> map = new EnumMap((Class) elementType);
              return map;
            } else {
              throw new JsonIOException("Invalid EnumMap type: " + type.toString());
            }
          } else {
            throw new JsonIOException("Invalid EnumMap type: " + type.toString());
=======
  @SuppressWarnings("unchecked") // use runtime checks to guarantee that 'T' is what it is
  private static <T> ObjectConstructor<T> newDefaultImplementationConstructor(
      final Type type, Class<? super T> rawType) {

    /*
     * IMPORTANT: Must only create instances for classes with public no-args constructor.
     * For classes with special constructors / factory methods (e.g. EnumSet)
     * `newSpecialCollectionConstructor` defined above must be used, to avoid no-args
     * constructor check (which is called before this method) detecting internal no-args
     * constructors which might be added in a future JDK version
     */

    if (Collection.class.isAssignableFrom(rawType)) {
      if (SortedSet.class.isAssignableFrom(rawType)) {
        return new ObjectConstructor<T>() {
          @Override public T construct() {
            return (T) new TreeSet<>();
          }
        };
      } else if (Set.class.isAssignableFrom(rawType)) {
        return new ObjectConstructor<T>() {
          @Override public T construct() {
            return (T) new LinkedHashSet<>();
          }
        };
      } else if (Queue.class.isAssignableFrom(rawType)) {
        return new ObjectConstructor<T>() {
          @Override public T construct() {
            return (T) new ArrayDeque<>();
          }
        };
      } else {
        return new ObjectConstructor<T>() {
          @Override public T construct() {
            return (T) new ArrayList<>();
          }
        };
      }
    }

    if (Map.class.isAssignableFrom(rawType)) {
      if (ConcurrentNavigableMap.class.isAssignableFrom(rawType)) {
        return new ObjectConstructor<T>() {
          @Override public T construct() {
            return (T) new ConcurrentSkipListMap<>();
          }
        };
      } else if (ConcurrentMap.class.isAssignableFrom(rawType)) {
        return new ObjectConstructor<T>() {
          @Override public T construct() {
            return (T) new ConcurrentHashMap<>();
          }
        };
      } else if (SortedMap.class.isAssignableFrom(rawType)) {
        return new ObjectConstructor<T>() {
          @Override public T construct() {
            return (T) new TreeMap<>();
          }
        };
      } else if (type instanceof ParameterizedType && !(String.class.isAssignableFrom(
          TypeToken.get(((ParameterizedType) type).getActualTypeArguments()[0]).getRawType()))) {
        return new ObjectConstructor<T>() {
          @Override public T construct() {
            return (T) new LinkedHashMap<>();
          }
        };
      } else {
        return new ObjectConstructor<T>() {
          @Override public T construct() {
            return (T) new LinkedTreeMap<>();
>>>>>>> 66c3f48d
          }
        }
      };
    }
    // First try Map implementation
    /*
     * Legacy special casing for Map<String, ...> to avoid DoS from colliding String hashCode
     * values for older JDKs; use own LinkedTreeMap<String, Object> instead
     */
    else if (rawType.isAssignableFrom(LinkedHashMap.class) && !hasStringKeyType(type)) {
      return new ObjectConstructor<LinkedHashMap<Object, Object>>() {
        @Override public LinkedHashMap<Object, Object> construct() {
          return new LinkedHashMap<Object, Object>();
        }
      };
    } else if (rawType.isAssignableFrom(LinkedTreeMap.class)) {
      return new ObjectConstructor<LinkedTreeMap<String, Object>>() {
        @Override public LinkedTreeMap<String, Object> construct() {
          return new LinkedTreeMap<String, Object>();
        }
      };
    }
    // Then try SortedMap / NavigableMap implementation
    else if (rawType.isAssignableFrom(TreeMap.class)) {
      return new ObjectConstructor<TreeMap<Object, Object>>() {
        @Override public TreeMap<Object, Object> construct() {
          return new TreeMap<Object, Object>();
        }
      };
    }
    // Then try ConcurrentMap implementation
    else if (rawType.isAssignableFrom(ConcurrentHashMap.class)) {
      return new ObjectConstructor<ConcurrentHashMap<Object, Object>>() {
        @Override public ConcurrentHashMap<Object, Object> construct() {
          return new ConcurrentHashMap<Object, Object>();
        }
      };
    }
    // Then try ConcurrentNavigableMap implementation
    else if (rawType.isAssignableFrom(ConcurrentSkipListMap.class)) {
      return new ObjectConstructor<ConcurrentSkipListMap<Object, Object>>() {
        @Override public ConcurrentSkipListMap<Object, Object> construct() {
          return new ConcurrentSkipListMap<Object, Object>();
        }
      };
    }

    // Was unable to create matching Map constructor
    return null;
  }

  private <T> ObjectConstructor<T> newUnsafeAllocator(final Class<? super T> rawType) {
    if (useJdkUnsafe) {
      return new ObjectConstructor<T>() {
        private final UnsafeAllocator unsafeAllocator = UnsafeAllocator.create();
        @Override public T construct() {
          try {
            @SuppressWarnings("unchecked")
            T newInstance = (T) unsafeAllocator.newInstance(rawType);
            return newInstance;
          } catch (Exception e) {
            throw new RuntimeException(("Unable to create instance of " + rawType + ". "
                + "Registering an InstanceCreator or a TypeAdapter for this type, or adding a no-args "
                + "constructor may fix this problem."), e);
          }
        }
      };
    } else {
      final String exceptionMessage = "Unable to create instance of " + rawType + "; usage of JDK Unsafe "
          + "is disabled. Registering an InstanceCreator or a TypeAdapter for this type, adding a no-args "
          + "constructor, or enabling usage of JDK Unsafe may fix this problem.";
      return new ObjectConstructor<T>() {
        @Override public T construct() {
          throw new JsonIOException(exceptionMessage);
        }
      };
    }
  }

  @Override public String toString() {
    return instanceCreators.toString();
  }
}<|MERGE_RESOLUTION|>--- conflicted
+++ resolved
@@ -18,11 +18,8 @@
 
 import com.google.gson.InstanceCreator;
 import com.google.gson.JsonIOException;
-<<<<<<< HEAD
-=======
 import com.google.gson.ReflectionAccessFilter;
 import com.google.gson.ReflectionAccessFilter.FilterResult;
->>>>>>> 66c3f48d
 import com.google.gson.internal.reflect.ReflectionHelper;
 import com.google.gson.reflect.TypeToken;
 import java.lang.reflect.Constructor;
@@ -258,117 +255,6 @@
    * Constructors for common interface types like Map and List and their
    * subtypes.
    */
-<<<<<<< HEAD
-  private static <T> ObjectConstructor<T> newDefaultImplementationConstructor(
-      final Type type, Class<? super T> rawType) {
-
-    if (Collection.class.isAssignableFrom(rawType)) {
-      @SuppressWarnings("unchecked")
-      ObjectConstructor<T> constructor = (ObjectConstructor<T>) newCollectionConstructor(type, rawType);
-      return constructor;
-    }
-
-    if (Map.class.isAssignableFrom(rawType)) {
-      @SuppressWarnings("unchecked")
-      ObjectConstructor<T> constructor = (ObjectConstructor<T>) newMapConstructor(type, rawType);
-      return constructor;
-    }
-
-    // Unsupported type; try other means of creating constructor
-    return null;
-  }
-
-  private static ObjectConstructor<? extends Collection<? extends Object>> newCollectionConstructor(
-      final Type type, Class<?> rawType) {
-
-    if (EnumSet.class.isAssignableFrom(rawType)) {
-      return new ObjectConstructor<EnumSet<?>>() {
-        @Override public EnumSet<?> construct() {
-          if (type instanceof ParameterizedType) {
-            Type elementType = ((ParameterizedType) type).getActualTypeArguments()[0];
-            if (elementType instanceof Class) {
-              @SuppressWarnings({"unchecked", "rawtypes"})
-              EnumSet<?> set = EnumSet.noneOf((Class) elementType);
-              return set;
-            } else {
-              throw new JsonIOException("Invalid EnumSet type: " + type.toString());
-            }
-          } else {
-            throw new JsonIOException("Invalid EnumSet type: " + type.toString());
-          }
-        }
-      };
-    }
-    // First try List implementation
-    else if (rawType.isAssignableFrom(ArrayList.class)) {
-      return new ObjectConstructor<ArrayList<Object>>() {
-        @Override public ArrayList<Object> construct() {
-          return new ArrayList<Object>();
-        }
-      };
-    }
-    // Then try Set implementation
-    else if (rawType.isAssignableFrom(LinkedHashSet.class)) {
-      return new ObjectConstructor<LinkedHashSet<Object>>() {
-        @Override public LinkedHashSet<Object> construct() {
-          return new LinkedHashSet<Object>();
-        }
-      };
-    }
-    // Then try SortedSet / NavigableSet implementation
-    else if (rawType.isAssignableFrom(TreeSet.class)) {
-      return new ObjectConstructor<TreeSet<Object>>() {
-        @Override public TreeSet<Object> construct() {
-          return new TreeSet<Object>();
-        }
-      };
-    }
-    // Then try Queue implementation
-    else if (rawType.isAssignableFrom(ArrayDeque.class)) {
-      return new ObjectConstructor<ArrayDeque<Object>>() {
-        @Override public ArrayDeque<Object> construct() {
-          return new ArrayDeque<Object>();
-        }
-      };
-    }
-
-    // Was unable to create matching Collection constructor
-    return null;
-  }
-
-  private static boolean hasStringKeyType(Type mapType) {
-    // If mapType is not parameterized, assume it might have String as key type
-    if (!(mapType instanceof ParameterizedType)) {
-      return true;
-    }
-
-    Type[] typeArguments = ((ParameterizedType) mapType).getActualTypeArguments();
-    if (typeArguments.length == 0) {
-      return false;
-    }
-    // Consider String and supertypes of it
-    return TypeToken.get(typeArguments[0]).getRawType().isAssignableFrom(String.class);
-  }
-
-  private static ObjectConstructor<? extends Map<? extends Object, Object>> newMapConstructor(final Type type, Class<?> rawType) {
-    // Only support creation of EnumMap, but not of custom subtypes; for them type parameters
-    // and constructor parameter might have completely different meaning
-    if (rawType == EnumMap.class) {
-      return new ObjectConstructor<EnumMap<?, Object>>() {
-        @Override public EnumMap<?, Object> construct() {
-          if (type instanceof ParameterizedType) {
-            Type elementType = ((ParameterizedType) type).getActualTypeArguments()[0];
-            if (elementType instanceof Class) {
-              @SuppressWarnings({"unchecked", "rawtypes"})
-              EnumMap<?, Object> map = new EnumMap((Class) elementType);
-              return map;
-            } else {
-              throw new JsonIOException("Invalid EnumMap type: " + type.toString());
-            }
-          } else {
-            throw new JsonIOException("Invalid EnumMap type: " + type.toString());
-=======
-  @SuppressWarnings("unchecked") // use runtime checks to guarantee that 'T' is what it is
   private static <T> ObjectConstructor<T> newDefaultImplementationConstructor(
       final Type type, Class<? super T> rawType) {
 
@@ -381,83 +267,91 @@
      */
 
     if (Collection.class.isAssignableFrom(rawType)) {
-      if (SortedSet.class.isAssignableFrom(rawType)) {
-        return new ObjectConstructor<T>() {
-          @Override public T construct() {
-            return (T) new TreeSet<>();
-          }
-        };
-      } else if (Set.class.isAssignableFrom(rawType)) {
-        return new ObjectConstructor<T>() {
-          @Override public T construct() {
-            return (T) new LinkedHashSet<>();
-          }
-        };
-      } else if (Queue.class.isAssignableFrom(rawType)) {
-        return new ObjectConstructor<T>() {
-          @Override public T construct() {
-            return (T) new ArrayDeque<>();
-          }
-        };
-      } else {
-        return new ObjectConstructor<T>() {
-          @Override public T construct() {
-            return (T) new ArrayList<>();
-          }
-        };
-      }
+      @SuppressWarnings("unchecked")
+      ObjectConstructor<T> constructor = (ObjectConstructor<T>) newCollectionConstructor(type, rawType);
+      return constructor;
     }
 
     if (Map.class.isAssignableFrom(rawType)) {
-      if (ConcurrentNavigableMap.class.isAssignableFrom(rawType)) {
-        return new ObjectConstructor<T>() {
-          @Override public T construct() {
-            return (T) new ConcurrentSkipListMap<>();
-          }
-        };
-      } else if (ConcurrentMap.class.isAssignableFrom(rawType)) {
-        return new ObjectConstructor<T>() {
-          @Override public T construct() {
-            return (T) new ConcurrentHashMap<>();
-          }
-        };
-      } else if (SortedMap.class.isAssignableFrom(rawType)) {
-        return new ObjectConstructor<T>() {
-          @Override public T construct() {
-            return (T) new TreeMap<>();
-          }
-        };
-      } else if (type instanceof ParameterizedType && !(String.class.isAssignableFrom(
-          TypeToken.get(((ParameterizedType) type).getActualTypeArguments()[0]).getRawType()))) {
-        return new ObjectConstructor<T>() {
-          @Override public T construct() {
-            return (T) new LinkedHashMap<>();
-          }
-        };
-      } else {
-        return new ObjectConstructor<T>() {
-          @Override public T construct() {
-            return (T) new LinkedTreeMap<>();
->>>>>>> 66c3f48d
-          }
-        }
-      };
-    }
+      @SuppressWarnings("unchecked")
+      ObjectConstructor<T> constructor = (ObjectConstructor<T>) newMapConstructor(type, rawType);
+      return constructor;
+    }
+
+    // Unsupported type; try other means of creating constructor
+    return null;
+  }
+
+  private static ObjectConstructor<? extends Collection<? extends Object>> newCollectionConstructor(
+      final Type type, Class<?> rawType) {
+
+    // First try List implementation
+    if (rawType.isAssignableFrom(ArrayList.class)) {
+      return new ObjectConstructor<ArrayList<Object>>() {
+        @Override public ArrayList<Object> construct() {
+          return new ArrayList<>();
+        }
+      };
+    }
+    // Then try Set implementation
+    else if (rawType.isAssignableFrom(LinkedHashSet.class)) {
+      return new ObjectConstructor<LinkedHashSet<Object>>() {
+        @Override public LinkedHashSet<Object> construct() {
+          return new LinkedHashSet<>();
+        }
+      };
+    }
+    // Then try SortedSet / NavigableSet implementation
+    else if (rawType.isAssignableFrom(TreeSet.class)) {
+      return new ObjectConstructor<TreeSet<Object>>() {
+        @Override public TreeSet<Object> construct() {
+          return new TreeSet<>();
+        }
+      };
+    }
+    // Then try Queue implementation
+    else if (rawType.isAssignableFrom(ArrayDeque.class)) {
+      return new ObjectConstructor<ArrayDeque<Object>>() {
+        @Override public ArrayDeque<Object> construct() {
+          return new ArrayDeque<>();
+        }
+      };
+    }
+
+    // Was unable to create matching Collection constructor
+    return null;
+  }
+
+  private static boolean hasStringKeyType(Type mapType) {
+    // If mapType is not parameterized, assume it might have String as key type
+    if (!(mapType instanceof ParameterizedType)) {
+      return true;
+    }
+
+    Type[] typeArguments = ((ParameterizedType) mapType).getActualTypeArguments();
+    if (typeArguments.length == 0) {
+      return false;
+    }
+    // Consider String and supertypes of it
+    return TypeToken.get(typeArguments[0]).getRawType().isAssignableFrom(String.class);
+  }
+
+  private static ObjectConstructor<? extends Map<? extends Object, Object>> newMapConstructor(final Type type, Class<?> rawType) {
     // First try Map implementation
     /*
      * Legacy special casing for Map<String, ...> to avoid DoS from colliding String hashCode
      * values for older JDKs; use own LinkedTreeMap<String, Object> instead
      */
-    else if (rawType.isAssignableFrom(LinkedHashMap.class) && !hasStringKeyType(type)) {
+    if (rawType.isAssignableFrom(LinkedHashMap.class) && !hasStringKeyType(type)) {
       return new ObjectConstructor<LinkedHashMap<Object, Object>>() {
         @Override public LinkedHashMap<Object, Object> construct() {
-          return new LinkedHashMap<Object, Object>();
+          return new LinkedHashMap<>();
         }
       };
     } else if (rawType.isAssignableFrom(LinkedTreeMap.class)) {
       return new ObjectConstructor<LinkedTreeMap<String, Object>>() {
         @Override public LinkedTreeMap<String, Object> construct() {
-          return new LinkedTreeMap<String, Object>();
+          return new LinkedTreeMap<>();
         }
       };
     }
@@ -465,7 +359,7 @@
     else if (rawType.isAssignableFrom(TreeMap.class)) {
       return new ObjectConstructor<TreeMap<Object, Object>>() {
         @Override public TreeMap<Object, Object> construct() {
-          return new TreeMap<Object, Object>();
+          return new TreeMap<>();
         }
       };
     }
@@ -473,7 +367,7 @@
     else if (rawType.isAssignableFrom(ConcurrentHashMap.class)) {
       return new ObjectConstructor<ConcurrentHashMap<Object, Object>>() {
         @Override public ConcurrentHashMap<Object, Object> construct() {
-          return new ConcurrentHashMap<Object, Object>();
+          return new ConcurrentHashMap<>();
         }
       };
     }
@@ -481,7 +375,7 @@
     else if (rawType.isAssignableFrom(ConcurrentSkipListMap.class)) {
       return new ObjectConstructor<ConcurrentSkipListMap<Object, Object>>() {
         @Override public ConcurrentSkipListMap<Object, Object> construct() {
-          return new ConcurrentSkipListMap<Object, Object>();
+          return new ConcurrentSkipListMap<>();
         }
       };
     }
