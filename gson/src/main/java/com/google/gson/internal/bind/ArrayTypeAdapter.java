/*
 * Copyright (C) 2011 Google Inc.
 *
 * Licensed under the Apache License, Version 2.0 (the "License");
 * you may not use this file except in compliance with the License.
 * You may obtain a copy of the License at
 *
 *      http://www.apache.org/licenses/LICENSE-2.0
 *
 * Unless required by applicable law or agreed to in writing, software
 * distributed under the License is distributed on an "AS IS" BASIS,
 * WITHOUT WARRANTIES OR CONDITIONS OF ANY KIND, either express or implied.
 * See the License for the specific language governing permissions and
 * limitations under the License.
 */

package com.google.gson.internal.bind;

import java.io.IOException;
import java.lang.reflect.Array;
import java.lang.reflect.GenericArrayType;
import java.lang.reflect.Type;
import java.util.ArrayList;
import java.util.List;

import com.google.gson.Gson;
import com.google.gson.TypeAdapter;
import com.google.gson.TypeAdapterFactory;
import com.google.gson.internal.$Gson$Types;
import com.google.gson.reflect.TypeToken;
import com.google.gson.stream.JsonReader;
import com.google.gson.stream.JsonToken;
import com.google.gson.stream.JsonWriter;

/**
 * Adapt an array of objects.
 */
public final class ArrayTypeAdapter<E> extends TypeAdapter<Object> {
  public static final TypeAdapterFactory FACTORY = new TypeAdapterFactory() {
    @SuppressWarnings({"unchecked", "rawtypes"})
    @Override public <T> TypeAdapter<T> create(Gson gson, TypeToken<T> typeToken) {
      Type type = typeToken.getType();
      if (!(type instanceof GenericArrayType || type instanceof Class && ((Class<?>) type).isArray())) {
        return null;
      }

      Type componentType = $Gson$Types.getArrayComponentType(type);
      TypeAdapter<?> componentTypeAdapter = gson.getAdapter(TypeToken.get(componentType));
      return new ArrayTypeAdapter(
              gson, componentTypeAdapter, $Gson$Types.getRawType(componentType));
    }
  };

  private final Class<E> componentType;
  private final TypeAdapter<E> componentTypeAdapter;

  public ArrayTypeAdapter(Gson context, TypeAdapter<E> componentTypeAdapter, Class<E> componentType) {
    this.componentTypeAdapter =
      new TypeAdapterRuntimeTypeWrapper<>(context, componentTypeAdapter, componentType);
    this.componentType = componentType;
  }

  @Override public Object read(JsonReader in) throws IOException {
    if (in.peek() == JsonToken.NULL) {
      in.nextNull();
      return null;
    }

<<<<<<< HEAD
    ArrayList<E> list = new ArrayList<E>();
=======
    List<E> list = new ArrayList<>();
>>>>>>> 6d2557d5
    in.beginArray();
    while (in.hasNext()) {
      E instance = componentTypeAdapter.read(in);
      list.add(instance);
    }
    in.endArray();

    int size = list.size();
    // Have to copy primitives one by one to primitive array
    if (componentType.isPrimitive()) {
      Object array = Array.newInstance(componentType, size);
      for (int i = 0; i < size; i++) {
        Array.set(array, i, list.get(i));
      }
      return array;
    }
    // But for Object[] can use ArrayList.toArray
    else {
      @SuppressWarnings("unchecked")
      E[] array = (E[]) Array.newInstance(componentType, size);
      return list.toArray(array);
    }
  }

  @SuppressWarnings("unchecked")
  @Override public void write(JsonWriter out, Object array) throws IOException {
    if (array == null) {
      out.nullValue();
      return;
    }

    out.beginArray();
    for (int i = 0, length = Array.getLength(array); i < length; i++) {
      E value = (E) Array.get(array, i);
      componentTypeAdapter.write(out, value);
    }
    out.endArray();
  }
}<|MERGE_RESOLUTION|>--- conflicted
+++ resolved
@@ -66,11 +66,7 @@
       return null;
     }
 
-<<<<<<< HEAD
-    ArrayList<E> list = new ArrayList<E>();
-=======
-    List<E> list = new ArrayList<>();
->>>>>>> 6d2557d5
+    ArrayList<E> list = new ArrayList<>();
     in.beginArray();
     while (in.hasNext()) {
       E instance = componentTypeAdapter.read(in);
