/*
 * Copyright (C) 2010 Google Inc.
 *
 * Licensed under the Apache License, Version 2.0 (the "License");
 * you may not use this file except in compliance with the License.
 * You may obtain a copy of the License at
 *
 *      http://www.apache.org/licenses/LICENSE-2.0
 *
 * Unless required by applicable law or agreed to in writing, software
 * distributed under the License is distributed on an "AS IS" BASIS,
 * WITHOUT WARRANTIES OR CONDITIONS OF ANY KIND, either express or implied.
 * See the License for the specific language governing permissions and
 * limitations under the License.
 */

package com.google.gson.stream;

import static com.google.common.truth.Truth.assertThat;
import static com.google.gson.stream.JsonToken.BEGIN_ARRAY;
import static com.google.gson.stream.JsonToken.BEGIN_OBJECT;
import static com.google.gson.stream.JsonToken.BOOLEAN;
import static com.google.gson.stream.JsonToken.END_ARRAY;
import static com.google.gson.stream.JsonToken.END_OBJECT;
import static com.google.gson.stream.JsonToken.NAME;
import static com.google.gson.stream.JsonToken.NULL;
import static com.google.gson.stream.JsonToken.NUMBER;
import static com.google.gson.stream.JsonToken.STRING;
import static org.junit.Assert.fail;
import static org.junit.Assert.assertThrows;

import java.io.EOFException;
import java.io.IOException;
import java.io.Reader;
import java.io.StringReader;
import java.util.Arrays;
<<<<<<< HEAD
import com.google.gson.Strictness;
=======
import com.google.gson.stream.JsonToken;
>>>>>>> 481ac9b8
import org.junit.Ignore;
import org.junit.Test;

@SuppressWarnings("resource")
public final class JsonReaderTest {

  @Test
  public void testSetLenientTrue() {
    JsonReader reader = new JsonReader(reader("{}"));
    reader.setLenient(true);
    assertThat(reader.getStrictness()).isEqualTo(Strictness.LENIENT);
  }

  @Test
  public void testSetLenientFalse() {
    JsonReader reader = new JsonReader(reader("{}"));
    reader.setLenient(false);
    assertThat(reader.getStrictness()).isEqualTo(Strictness.LEGACY_STRICT);
  }

  @Test
  public void testSetStrictness() {
    JsonReader reader = new JsonReader(reader("{}"));
    reader.setStrictness(Strictness.STRICT);
    assertThat(reader.getStrictness()).isEqualTo(Strictness.STRICT);
  }

  @Test
  public void testSetStrictnessNull() {
    JsonReader reader = new JsonReader(reader("{}"));
    assertThrows(NullPointerException.class, () -> reader.setStrictness(null));
  }

  @Test
  public void testEscapedNewlineNotAllowedInStrictMode() throws IOException {
    String json = "\"\\\n\"";
    JsonReader reader = new JsonReader(reader(json));
    reader.setStrictness(Strictness.STRICT);

    IOException expected = assertThrows(IOException.class, reader::nextString);
    assertThat(expected.getMessage()).contains("Cannot escape a newline character in strict mode!");
  }

  @Test
  public void testEscapedNewlineAllowedInDefaultMode() throws IOException {
    String json = "\"\\\n\"";
    JsonReader reader = new JsonReader(reader(json));
    assertThat(reader.nextString()).isEqualTo("\n");
  }

  @Test
  public void testStrictModeFailsToParseUnescapedControlCharacter() {
    String json = "\"\t\"";
    JsonReader reader = new JsonReader(reader(json));
    reader.setStrictness(Strictness.STRICT);

    IOException expected = assertThrows(IOException.class, reader::nextString);
    assertThat(expected.getMessage()).contains("Unescaped control characters (\\u0000-\\u001F) are not allowed in strict mode.");
  }

  @Test
  public void testNonStrictModeParsesUnescapedControlCharacter() throws IOException {
    String json = "\"\t\"";
    JsonReader reader = new JsonReader(reader(json));
    assertThat(reader.nextString()).isEqualTo("\t");
  }

  @Test
  public void testCapitalizedTrueFailWhenStrict() throws IOException {
    JsonReader reader = new JsonReader(reader("TRUE"));
    reader.setStrictness(Strictness.STRICT);

    IOException expected = assertThrows(IOException.class, reader::nextString);
    assertThat(expected).hasMessageThat().isEqualTo("Use JsonReader.setLenient(true) to accept malformed" +
            " JSON at line 1 column 1 path $");

    reader = new JsonReader(reader("True"));
    reader.setStrictness(Strictness.STRICT);

    expected = assertThrows(IOException.class, reader::nextString);
    assertThat(expected).hasMessageThat().isEqualTo("Use JsonReader.setLenient(true) to accept malformed" +
            " JSON at line 1 column 1 path $");
  }

  @Test
  public void testCapitalizedNullFailWhenStrict() throws IOException {
    JsonReader reader = new JsonReader(reader("NULL"));
    reader.setStrictness(Strictness.STRICT);

    IOException expected = assertThrows(IOException.class, reader::nextNull);
    assertThat(expected).hasMessageThat().isEqualTo("Use JsonReader.setLenient(true) to accept malformed" +
            " JSON at line 1 column 1 path $");

    reader = new JsonReader(reader("nulL"));
    reader.setStrictness(Strictness.STRICT);

    expected = assertThrows(IOException.class, reader::nextNull);
    assertThat(expected).hasMessageThat().isEqualTo("Use JsonReader.setLenient(true) to accept malformed" +
            " JSON at line 1 column 1 path $");
  }

  @Test
  public void testCapitalizedFalseFailWhenStrict() throws IOException {
    JsonReader reader = new JsonReader(reader("FALSE"));
    reader.setStrictness(Strictness.STRICT);

    IOException expected = assertThrows(IOException.class, reader::nextBoolean);
    assertThat(expected).hasMessageThat().isEqualTo("Use JsonReader.setLenient(true) to accept malformed" +
            " JSON at line 1 column 1 path $");

    reader = new JsonReader(reader("FaLse"));
    reader.setStrictness(Strictness.STRICT);

    expected = assertThrows(IOException.class, reader::nextBoolean);
    assertThat(expected).hasMessageThat().isEqualTo("Use JsonReader.setLenient(true) to accept malformed" +
            " JSON at line 1 column 1 path $");
  }

  @Test
  public void testReadArray() throws IOException {
    JsonReader reader = new JsonReader(reader("[true, true]"));
    reader.beginArray();
    assertThat(reader.nextBoolean()).isTrue();
    assertThat(reader.nextBoolean()).isTrue();
    reader.endArray();
    assertThat(reader.peek()).isEqualTo(JsonToken.END_DOCUMENT);
  }

  @Test
  public void testReadEmptyArray() throws IOException {
    JsonReader reader = new JsonReader(reader("[]"));
    reader.beginArray();
    assertThat(reader.hasNext()).isFalse();
    reader.endArray();
    assertThat(reader.peek()).isEqualTo(JsonToken.END_DOCUMENT);
  }

  @Test
  public void testReadObject() throws IOException {
    JsonReader reader = new JsonReader(reader(
        "{\"a\": \"android\", \"b\": \"banana\"}"));
    reader.beginObject();
    assertThat(reader.nextName()).isEqualTo("a");
    assertThat(reader.nextString()).isEqualTo("android");
    assertThat(reader.nextName()).isEqualTo("b");
    assertThat(reader.nextString()).isEqualTo("banana");
    reader.endObject();
    assertThat(reader.peek()).isEqualTo(JsonToken.END_DOCUMENT);
  }

  @Test
  public void testReadEmptyObject() throws IOException {
    JsonReader reader = new JsonReader(reader("{}"));
    reader.beginObject();
    assertThat(reader.hasNext()).isFalse();
    reader.endObject();
    assertThat(reader.peek()).isEqualTo(JsonToken.END_DOCUMENT);
  }

  @Test
  public void testHasNextEndOfDocument() throws IOException {
    JsonReader reader = new JsonReader(reader("{}"));
    reader.beginObject();
    reader.endObject();
    assertThat(reader.hasNext()).isFalse();
  }

  @Test
  public void testSkipArray() throws IOException {
    JsonReader reader = new JsonReader(reader(
        "{\"a\": [\"one\", \"two\", \"three\"], \"b\": 123}"));
    reader.beginObject();
    assertThat(reader.nextName()).isEqualTo("a");
    reader.skipValue();
    assertThat(reader.nextName()).isEqualTo("b");
    assertThat(reader.nextInt()).isEqualTo(123);
    reader.endObject();
    assertThat(reader.peek()).isEqualTo(JsonToken.END_DOCUMENT);
  }

  @Test
  public void testSkipArrayAfterPeek() throws Exception {
    JsonReader reader = new JsonReader(reader(
        "{\"a\": [\"one\", \"two\", \"three\"], \"b\": 123}"));
    reader.beginObject();
    assertThat(reader.nextName()).isEqualTo("a");
    assertThat(reader.peek()).isEqualTo(BEGIN_ARRAY);
    reader.skipValue();
    assertThat(reader.nextName()).isEqualTo("b");
    assertThat(reader.nextInt()).isEqualTo(123);
    reader.endObject();
    assertThat(reader.peek()).isEqualTo(JsonToken.END_DOCUMENT);
  }

  @Test
  public void testSkipTopLevelObject() throws Exception {
    JsonReader reader = new JsonReader(reader(
        "{\"a\": [\"one\", \"two\", \"three\"], \"b\": 123}"));
    reader.skipValue();
    assertThat(reader.peek()).isEqualTo(JsonToken.END_DOCUMENT);
  }

  @Test
  public void testSkipObject() throws IOException {
    JsonReader reader = new JsonReader(reader(
        "{\"a\": { \"c\": [], \"d\": [true, true, {}] }, \"b\": \"banana\"}"));
    reader.beginObject();
    assertThat(reader.nextName()).isEqualTo("a");
    reader.skipValue();
    assertThat(reader.nextName()).isEqualTo("b");
    reader.skipValue();
    reader.endObject();
    assertThat(reader.peek()).isEqualTo(JsonToken.END_DOCUMENT);
  }

  @Test
  public void testSkipObjectAfterPeek() throws Exception {
    String json = "{" + "  \"one\": { \"num\": 1 }"
        + ", \"two\": { \"num\": 2 }" + ", \"three\": { \"num\": 3 }" + "}";
    JsonReader reader = new JsonReader(reader(json));
    reader.beginObject();
    assertThat(reader.nextName()).isEqualTo("one");
    assertThat(reader.peek()).isEqualTo(BEGIN_OBJECT);
    reader.skipValue();
    assertThat(reader.nextName()).isEqualTo("two");
    assertThat(reader.peek()).isEqualTo(BEGIN_OBJECT);
    reader.skipValue();
    assertThat(reader.nextName()).isEqualTo("three");
    reader.skipValue();
    reader.endObject();
    assertThat(reader.peek()).isEqualTo(JsonToken.END_DOCUMENT);
  }

  @Test
  public void testSkipObjectName() throws IOException {
    JsonReader reader = new JsonReader(reader("{\"a\": 1}"));
    reader.beginObject();
    reader.skipValue();
    assertThat(reader.peek()).isEqualTo(JsonToken.NUMBER);
    assertThat(reader.getPath()).isEqualTo("$.<skipped>");
    assertThat(reader.nextInt()).isEqualTo(1);
  }

  @Test
  public void testSkipObjectNameSingleQuoted() throws IOException {
    JsonReader reader = new JsonReader(reader("{'a': 1}"));
    reader.setLenient(true);
    reader.beginObject();
    reader.skipValue();
    assertThat(reader.peek()).isEqualTo(JsonToken.NUMBER);
    assertThat(reader.getPath()).isEqualTo("$.<skipped>");
    assertThat(reader.nextInt()).isEqualTo(1);
  }

  @Test
  public void testSkipObjectNameUnquoted() throws IOException {
    JsonReader reader = new JsonReader(reader("{a: 1}"));
    reader.setLenient(true);
    reader.beginObject();
    reader.skipValue();
    assertThat(reader.peek()).isEqualTo(JsonToken.NUMBER);
    assertThat(reader.getPath()).isEqualTo("$.<skipped>");
    assertThat(reader.nextInt()).isEqualTo(1);
  }

  @Test
  public void testSkipInteger() throws IOException {
    JsonReader reader = new JsonReader(reader(
        "{\"a\":123456789,\"b\":-123456789}"));
    reader.beginObject();
    assertThat(reader.nextName()).isEqualTo("a");
    reader.skipValue();
    assertThat(reader.nextName()).isEqualTo("b");
    reader.skipValue();
    reader.endObject();
    assertThat(reader.peek()).isEqualTo(JsonToken.END_DOCUMENT);
  }

  @Test
  public void testSkipDouble() throws IOException {
    JsonReader reader = new JsonReader(reader(
        "{\"a\":-123.456e-789,\"b\":123456789.0}"));
    reader.beginObject();
    assertThat(reader.nextName()).isEqualTo("a");
    reader.skipValue();
    assertThat(reader.nextName()).isEqualTo("b");
    reader.skipValue();
    reader.endObject();
    assertThat(reader.peek()).isEqualTo(JsonToken.END_DOCUMENT);
  }

  @Test
  public void testSkipValueAfterEndOfDocument() throws IOException {
    JsonReader reader = new JsonReader(reader("{}"));
    reader.beginObject();
    reader.endObject();
    assertThat(reader.peek()).isEqualTo(JsonToken.END_DOCUMENT);

    assertThat(reader.getPath()).isEqualTo("$");
    reader.skipValue();
    assertThat(reader.peek()).isEqualTo(JsonToken.END_DOCUMENT);
    assertThat(reader.getPath()).isEqualTo("$");
  }

  @Test
  public void testSkipValueAtArrayEnd() throws IOException {
    JsonReader reader = new JsonReader(reader("[]"));
    reader.beginArray();
    reader.skipValue();
    assertThat(reader.peek()).isEqualTo(JsonToken.END_DOCUMENT);
    assertThat(reader.getPath()).isEqualTo("$");
  }

  @Test
  public void testSkipValueAtObjectEnd() throws IOException {
    JsonReader reader = new JsonReader(reader("{}"));
    reader.beginObject();
    reader.skipValue();
    assertThat(reader.peek()).isEqualTo(JsonToken.END_DOCUMENT);
    assertThat(reader.getPath()).isEqualTo("$");
  }

  @Test
  public void testHelloWorld() throws IOException {
    String json = "{\n" +
        "   \"hello\": true,\n" +
        "   \"foo\": [\"world\"]\n" +
        "}";
    JsonReader reader = new JsonReader(reader(json));
    reader.beginObject();
    assertThat(reader.nextName()).isEqualTo("hello");
    assertThat(reader.nextBoolean()).isTrue();
    assertThat(reader.nextName()).isEqualTo("foo");
    reader.beginArray();
    assertThat(reader.nextString()).isEqualTo("world");
    reader.endArray();
    reader.endObject();
    assertThat(reader.peek()).isEqualTo(JsonToken.END_DOCUMENT);
  }

  @Test
  public void testInvalidJsonInput() throws IOException {
    String json = "{\n"
        + "   \"h\\ello\": true,\n"
        + "   \"foo\": [\"world\"]\n"
        + "}";

    JsonReader reader = new JsonReader(reader(json));
    reader.beginObject();
    try {
      reader.nextName();
      fail();
    } catch (MalformedJsonException expected) {
      assertThat(expected).hasMessageThat().isEqualTo("Invalid escape sequence at line 2 column 8 path $."
          + "\nSee https://github.com/google/gson/blob/master/Troubleshooting.md#malformed-json");
    }
  }

  @SuppressWarnings("unused")
  @Test
  public void testNulls() {
    try {
      new JsonReader(null);
      fail();
    } catch (NullPointerException expected) {
    }
  }

  @Test
  public void testEmptyString() throws IOException {
    try {
      new JsonReader(reader("")).beginArray();
      fail();
    } catch (EOFException expected) {
    }
    try {
      new JsonReader(reader("")).beginObject();
      fail();
    } catch (EOFException expected) {
    }
  }

  @Test
  public void testCharacterUnescaping() throws IOException {
    String json = "[\"a\","
        + "\"a\\\"\","
        + "\"\\\"\","
        + "\":\","
        + "\",\","
        + "\"\\b\","
        + "\"\\f\","
        + "\"\\n\","
        + "\"\\r\","
        + "\"\\t\","
        + "\" \","
        + "\"\\\\\","
        + "\"{\","
        + "\"}\","
        + "\"[\","
        + "\"]\","
        + "\"\\u0000\","
        + "\"\\u0019\","
        + "\"\\u20AC\""
        + "]";
    JsonReader reader = new JsonReader(reader(json));
    reader.beginArray();
    assertThat(reader.nextString()).isEqualTo("a");
    assertThat(reader.nextString()).isEqualTo("a\"");
    assertThat(reader.nextString()).isEqualTo("\"");
    assertThat(reader.nextString()).isEqualTo(":");
    assertThat(reader.nextString()).isEqualTo(",");
    assertThat(reader.nextString()).isEqualTo("\b");
    assertThat(reader.nextString()).isEqualTo("\f");
    assertThat(reader.nextString()).isEqualTo("\n");
    assertThat(reader.nextString()).isEqualTo("\r");
    assertThat(reader.nextString()).isEqualTo("\t");
    assertThat(reader.nextString()).isEqualTo(" ");
    assertThat(reader.nextString()).isEqualTo("\\");
    assertThat(reader.nextString()).isEqualTo("{");
    assertThat(reader.nextString()).isEqualTo("}");
    assertThat(reader.nextString()).isEqualTo("[");
    assertThat(reader.nextString()).isEqualTo("]");
    assertThat(reader.nextString()).isEqualTo("\0");
    assertThat(reader.nextString()).isEqualTo("\u0019");
    assertThat(reader.nextString()).isEqualTo("\u20AC");
    reader.endArray();
    assertThat(reader.peek()).isEqualTo(JsonToken.END_DOCUMENT);
  }

  @Test
  public void testReaderDoesNotTreatU2028U2029AsNewline() throws IOException {
    // This test shows that the JSON String [\n"whatever'] is seen as valid
    // And the JSON string [\u2028"whatever"] is not.
    String jsonInvalid2028 = "[\u2028\"whatever\"]";
    JsonReader readerInvalid2028 = new JsonReader((reader(jsonInvalid2028)));
    readerInvalid2028.beginArray();
    assertThrows(IOException.class, readerInvalid2028::nextString);

    String jsonInvalid2029 = "[\u2029\"whatever\"]";
    JsonReader readerInvalid2029 = new JsonReader((reader(jsonInvalid2029)));
    readerInvalid2029.beginArray();
    assertThrows(IOException.class, readerInvalid2029::nextString);

    String jsonValid = "[\n\"whatever\"]";
    JsonReader readerValid = new JsonReader(reader(jsonValid));
    readerValid.beginArray();
    assertThat(readerValid.nextString()).isEqualTo("whatever");
  }

  @Test
  public void testEscapeCharacterQuoteInStrictMode() throws IOException {
    String json = "\"\\'\"";
    JsonReader reader = new JsonReader(reader(json));
    reader.setStrictness(Strictness.STRICT);

    IOException expected = assertThrows(IOException.class, reader::nextString);
    assertThat(expected).hasMessageThat().contains("Invalid escaped character \"'\" in strict mode");
  }

  @Test
  public void testEscapeCharacterQuoteWithoutStrictMode() throws IOException {
    String json = "\"\\'\"";
    JsonReader reader = new JsonReader(reader(json));
    assertThat(reader.nextString()).isEqualTo("'");
  }

  @Test
  public void testUnescapingInvalidCharacters() throws IOException {
    String json = "[\"\\u000g\"]";
    JsonReader reader = new JsonReader(reader(json));
    reader.beginArray();
    try {
      reader.nextString();
      fail();
    } catch (MalformedJsonException expected) {
      assertThat(expected).hasMessageThat().isEqualTo("Malformed Unicode escape \\u000g at line 1 column 5 path $[0]"
          + "\nSee https://github.com/google/gson/blob/master/Troubleshooting.md#malformed-json");
    }
  }

  @Test
  public void testUnescapedControlCharactersInStrictMode() throws IOException {
    String json = "[\"\u0014\"]";
    JsonReader reader = new JsonReader(reader(json));
    reader.setStrictness(Strictness.STRICT);
    reader.beginArray();

    IOException expected = assertThrows(IOException.class, reader::nextString);
    assertThat(expected).hasMessageThat().contains("Unescaped control characters");
  }

  @Test
  public void testUnescapingTruncatedCharacters() throws IOException {
    String json = "[\"\\u000";
    JsonReader reader = new JsonReader(reader(json));
    reader.beginArray();
    try {
      reader.nextString();
      fail();
    } catch (MalformedJsonException expected) {
      assertThat(expected).hasMessageThat().isEqualTo("Unterminated escape sequence at line 1 column 5 path $[0]"
          + "\nSee https://github.com/google/gson/blob/master/Troubleshooting.md#malformed-json");
    }
  }

  @Test
  public void testUnescapingTruncatedSequence() throws IOException {
    String json = "[\"\\";
    JsonReader reader = new JsonReader(reader(json));
    reader.beginArray();
    try {
      reader.nextString();
      fail();
    } catch (MalformedJsonException expected) {
      assertThat(expected).hasMessageThat().isEqualTo("Unterminated escape sequence at line 1 column 4 path $[0]"
          + "\nSee https://github.com/google/gson/blob/master/Troubleshooting.md#malformed-json");
    }
  }

  @Test
  public void testIntegersWithFractionalPartSpecified() throws IOException {
    JsonReader reader = new JsonReader(reader("[1.0,1.0,1.0]"));
    reader.beginArray();
    assertThat(reader.nextDouble()).isEqualTo(1.0);
    assertThat(reader.nextInt()).isEqualTo(1);
    assertThat(reader.nextLong()).isEqualTo(1L);
  }

  @Test
  public void testDoubles() throws IOException {
    String json = "[-0.0,"
        + "1.0,"
        + "1.7976931348623157E308,"
        + "4.9E-324,"
        + "0.0,"
        + "0.00,"
        + "-0.5,"
        + "2.2250738585072014E-308,"
        + "3.141592653589793,"
        + "2.718281828459045,"
        + "0,"
        + "0.01,"
        + "0e0,"
        + "1e+0,"
        + "1e-0,"
        + "1e0000," // leading 0 is allowed for exponent
        + "1e00001,"
        + "1e+1]";
    JsonReader reader = new JsonReader(reader(json));
    reader.beginArray();
    assertThat(reader.nextDouble()).isEqualTo(-0.0);
    assertThat(reader.nextDouble()).isEqualTo(1.0);
    assertThat(reader.nextDouble()).isEqualTo(1.7976931348623157E308);
    assertThat(reader.nextDouble()).isEqualTo(4.9E-324);
    assertThat(reader.nextDouble()).isEqualTo(0.0);
    assertThat(reader.nextDouble()).isEqualTo(0.0);
    assertThat(reader.nextDouble()).isEqualTo(-0.5);
    assertThat(reader.nextDouble()).isEqualTo(2.2250738585072014E-308);
    assertThat(reader.nextDouble()).isEqualTo(3.141592653589793);
    assertThat(reader.nextDouble()).isEqualTo(2.718281828459045);
    assertThat(reader.nextDouble()).isEqualTo(0.0);
    assertThat(reader.nextDouble()).isEqualTo(0.01);
    assertThat(reader.nextDouble()).isEqualTo(0.0);
    assertThat(reader.nextDouble()).isEqualTo(1.0);
    assertThat(reader.nextDouble()).isEqualTo(1.0);
    assertThat(reader.nextDouble()).isEqualTo(1.0);
    assertThat(reader.nextDouble()).isEqualTo(10.0);
    assertThat(reader.nextDouble()).isEqualTo(10.0);
    reader.endArray();
    assertThat(reader.peek()).isEqualTo(JsonToken.END_DOCUMENT);
  }

  @Test
  public void testStrictNonFiniteDoubles() throws IOException {
    String json = "[NaN]";
    JsonReader reader = new JsonReader(reader(json));
    reader.beginArray();
    try {
      reader.nextDouble();
      fail();
    } catch (MalformedJsonException expected) {
      assertStrictError(expected, "line 1 column 2 path $[0]");
    }
  }

  @Test
  public void testStrictQuotedNonFiniteDoubles() throws IOException {
    String json = "[\"NaN\"]";
    JsonReader reader = new JsonReader(reader(json));
    reader.beginArray();
    try {
      reader.nextDouble();
      fail();
    } catch (MalformedJsonException expected) {
      assertThat(expected).hasMessageThat().isEqualTo("JSON forbids NaN and infinities: NaN at line 1 column 7 path $[0]"
          + "\nSee https://github.com/google/gson/blob/master/Troubleshooting.md#malformed-json");
    }
  }

  @Test
  public void testLenientNonFiniteDoubles() throws IOException {
    String json = "[NaN, -Infinity, Infinity]";
    JsonReader reader = new JsonReader(reader(json));
    reader.setLenient(true);
    reader.beginArray();
    assertThat(Double.isNaN(reader.nextDouble())).isTrue();
    assertThat(reader.nextDouble()).isEqualTo(Double.NEGATIVE_INFINITY);
    assertThat(reader.nextDouble()).isEqualTo(Double.POSITIVE_INFINITY);
    reader.endArray();
  }

  @Test
  public void testLenientQuotedNonFiniteDoubles() throws IOException {
    String json = "[\"NaN\", \"-Infinity\", \"Infinity\"]";
    JsonReader reader = new JsonReader(reader(json));
    reader.setLenient(true);
    reader.beginArray();
    assertThat(Double.isNaN(reader.nextDouble())).isTrue();
    assertThat(reader.nextDouble()).isEqualTo(Double.NEGATIVE_INFINITY);
    assertThat(reader.nextDouble()).isEqualTo(Double.POSITIVE_INFINITY);
    reader.endArray();
  }

  @Test
  public void testStrictNonFiniteDoublesWithSkipValue() throws IOException {
    String json = "[NaN]";
    JsonReader reader = new JsonReader(reader(json));
    reader.beginArray();
    try {
      reader.skipValue();
      fail();
    } catch (MalformedJsonException expected) {
      assertStrictError(expected, "line 1 column 2 path $[0]");
    }
  }

  @Test
  public void testLongs() throws IOException {
    String json = "[0,0,0,"
        + "1,1,1,"
        + "-1,-1,-1,"
        + "-9223372036854775808,"
        + "9223372036854775807]";
    JsonReader reader = new JsonReader(reader(json));
    reader.beginArray();
    assertThat(reader.nextLong()).isEqualTo(0L);
    assertThat(reader.nextInt()).isEqualTo(0);
    assertThat(reader.nextDouble()).isEqualTo(0.0);
    assertThat(reader.nextLong()).isEqualTo(1L);
    assertThat(reader.nextInt()).isEqualTo(1);
    assertThat(reader.nextDouble()).isEqualTo(1.0);
    assertThat(reader.nextLong()).isEqualTo(-1L);
    assertThat(reader.nextInt()).isEqualTo(-1);
    assertThat(reader.nextDouble()).isEqualTo(-1.0);
    try {
      reader.nextInt();
      fail();
    } catch (NumberFormatException expected) {
    }
    assertThat(reader.nextLong()).isEqualTo(Long.MIN_VALUE);
    try {
      reader.nextInt();
      fail();
    } catch (NumberFormatException expected) {
    }
    assertThat(reader.nextLong()).isEqualTo(Long.MAX_VALUE);
    reader.endArray();
    assertThat(reader.peek()).isEqualTo(JsonToken.END_DOCUMENT);
  }

  @Test
  @Ignore("JsonReader advances after exception for invalid number was thrown; to be decided if that is acceptable")
  public void testNumberWithOctalPrefix() throws IOException {
    String json = "[01]";
    JsonReader reader = new JsonReader(reader(json));
    reader.beginArray();
    try {
      reader.peek();
      fail();
    } catch (MalformedJsonException expected) {
      assertStrictError(expected, "line 1 column 2 path $[0]");
    }
    try {
      reader.nextInt();
      fail();
    } catch (MalformedJsonException expected) {
      assertStrictError(expected, "TODO");
    }
    try {
      reader.nextLong();
      fail();
    } catch (MalformedJsonException expected) {
      assertStrictError(expected, "TODO");
    }
    try {
      reader.nextDouble();
      fail();
    } catch (MalformedJsonException expected) {
      assertStrictError(expected, "TODO");
    }
    assertThat(reader.nextString()).isEqualTo("01");
    reader.endArray();
    assertThat(reader.peek()).isEqualTo(JsonToken.END_DOCUMENT);
  }

  @Test
  public void testBooleans() throws IOException {
    JsonReader reader = new JsonReader(reader("[true,false]"));
    reader.beginArray();
    assertThat(reader.nextBoolean()).isTrue();
    assertThat(reader.nextBoolean()).isFalse();
    reader.endArray();
    assertThat(reader.peek()).isEqualTo(JsonToken.END_DOCUMENT);
  }

  @Test
  public void testPeekingUnquotedStringsPrefixedWithBooleans() throws IOException {
    JsonReader reader = new JsonReader(reader("[truey]"));
    reader.setLenient(true);
    reader.beginArray();
    assertThat(reader.peek()).isEqualTo(STRING);
    try {
      reader.nextBoolean();
      fail();
    } catch (IllegalStateException expected) {
      assertUnexpectedStructureError(expected, "a boolean", "STRING", "line 1 column 2 path $[0]");
    }
    assertThat(reader.nextString()).isEqualTo("truey");
    reader.endArray();
  }

  @Test
  public void testMalformedNumbers() throws IOException {
    assertNotANumber("-");
    assertNotANumber(".");

    // plus sign is not allowed for integer part
    assertNotANumber("+1");

    // leading 0 is not allowed for integer part
    assertNotANumber("00");
    assertNotANumber("01");

    // exponent lacks digit
    assertNotANumber("e");
    assertNotANumber("0e");
    assertNotANumber(".e");
    assertNotANumber("0.e");
    assertNotANumber("-.0e");

    // no integer
    assertNotANumber("e1");
    assertNotANumber(".e1");
    assertNotANumber("-e1");

    // trailing characters
    assertNotANumber("1x");
    assertNotANumber("1.1x");
    assertNotANumber("1e1x");
    assertNotANumber("1ex");
    assertNotANumber("1.1ex");
    assertNotANumber("1.1e1x");

    // fraction has no digit
    assertNotANumber("0.");
    assertNotANumber("-0.");
    assertNotANumber("0.e1");
    assertNotANumber("-0.e1");

    // no leading digit
    assertNotANumber(".0");
    assertNotANumber("-.0");
    assertNotANumber(".0e1");
    assertNotANumber("-.0e1");
  }

  private void assertNotANumber(String s) throws IOException {
    JsonReader reader = new JsonReader(reader(s));
    reader.setLenient(true);
    assertThat(reader.peek()).isEqualTo(JsonToken.STRING);
    assertThat(reader.nextString()).isEqualTo(s);

    JsonReader strictReader = new JsonReader(reader(s));
    try {
      strictReader.nextDouble();
      fail("Should have failed reading " + s + " as double");
    } catch (MalformedJsonException e) {
      assertThat(e).hasMessageThat().startsWith("Use JsonReader.setLenient(true) to accept malformed JSON");
    }
  }

  @Test
  public void testPeekingUnquotedStringsPrefixedWithIntegers() throws IOException {
    JsonReader reader = new JsonReader(reader("[12.34e5x]"));
    reader.setLenient(true);
    reader.beginArray();
    assertThat(reader.peek()).isEqualTo(STRING);
    try {
      reader.nextInt();
      fail();
    } catch (NumberFormatException expected) {
    }
    assertThat(reader.nextString()).isEqualTo("12.34e5x");
  }

  @Test
  public void testPeekLongMinValue() throws IOException {
    JsonReader reader = new JsonReader(reader("[-9223372036854775808]"));
    reader.setLenient(true);
    reader.beginArray();
    assertThat(reader.peek()).isEqualTo(NUMBER);
    assertThat(reader.nextLong()).isEqualTo(-9223372036854775808L);
  }

  @Test
  public void testPeekLongMaxValue() throws IOException {
    JsonReader reader = new JsonReader(reader("[9223372036854775807]"));
    reader.setLenient(true);
    reader.beginArray();
    assertThat(reader.peek()).isEqualTo(NUMBER);
    assertThat(reader.nextLong()).isEqualTo(9223372036854775807L);
  }

  @Test
  public void testLongLargerThanMaxLongThatWrapsAround() throws IOException {
    JsonReader reader = new JsonReader(reader("[22233720368547758070]"));
    reader.setLenient(true);
    reader.beginArray();
    assertThat(reader.peek()).isEqualTo(NUMBER);
    try {
      reader.nextLong();
      fail();
    } catch (NumberFormatException expected) {
    }
  }

  @Test
  public void testLongLargerThanMinLongThatWrapsAround() throws IOException {
    JsonReader reader = new JsonReader(reader("[-22233720368547758070]"));
    reader.setLenient(true);
    reader.beginArray();
    assertThat(reader.peek()).isEqualTo(NUMBER);
    try {
      reader.nextLong();
      fail();
    } catch (NumberFormatException expected) {
    }
  }

  /**
   * Issue 1053, negative zero.
   */
  @Test
  public void testNegativeZero() throws Exception {
    JsonReader reader = new JsonReader(reader("[-0]"));
    reader.setLenient(false);
    reader.beginArray();
    assertThat(reader.peek()).isEqualTo(NUMBER);
    assertThat(reader.nextString()).isEqualTo("-0");
  }

  /**
   * This test fails because there's no double for 9223372036854775808, and our
   * long parsing uses Double.parseDouble() for fractional values.
   */
  @Test
  @Ignore
  public void testPeekLargerThanLongMaxValue() throws IOException {
    JsonReader reader = new JsonReader(reader("[9223372036854775808]"));
    reader.setLenient(true);
    reader.beginArray();
    assertThat(reader.peek()).isEqualTo(NUMBER);
    try {
      reader.nextLong();
      fail();
    } catch (NumberFormatException e) {
    }
  }

  /**
   * This test fails because there's no double for -9223372036854775809, and our
   * long parsing uses Double.parseDouble() for fractional values.
   */
  @Test
  @Ignore
  public void testPeekLargerThanLongMinValue() throws IOException {
    @SuppressWarnings("FloatingPointLiteralPrecision")
    double d = -9223372036854775809d;
    JsonReader reader = new JsonReader(reader("[-9223372036854775809]"));
    reader.setLenient(true);
    reader.beginArray();
    assertThat(reader.peek()).isEqualTo(NUMBER);
    try {
      reader.nextLong();
      fail();
    } catch (NumberFormatException expected) {
    }
    assertThat(reader.nextDouble()).isEqualTo(d);
  }

  /**
   * This test fails because there's no double for 9223372036854775806, and
   * our long parsing uses Double.parseDouble() for fractional values.
   */
  @Test
  @Ignore
  public void testHighPrecisionLong() throws IOException {
    String json = "[9223372036854775806.000]";
    JsonReader reader = new JsonReader(reader(json));
    reader.beginArray();
    assertThat(reader.nextLong()).isEqualTo(9223372036854775806L);
    reader.endArray();
  }

  @Test
  public void testPeekMuchLargerThanLongMinValue() throws IOException {
    @SuppressWarnings("FloatingPointLiteralPrecision")
    double d = -92233720368547758080d;
    JsonReader reader = new JsonReader(reader("[-92233720368547758080]"));
    reader.setLenient(true);
    reader.beginArray();
    assertThat(reader.peek()).isEqualTo(NUMBER);
    try {
      reader.nextLong();
      fail();
    } catch (NumberFormatException expected) {
    }
    assertThat(reader.nextDouble()).isEqualTo(d);
  }

  @Test
  public void testQuotedNumberWithEscape() throws IOException {
    JsonReader reader = new JsonReader(reader("[\"12\\u00334\"]"));
    reader.setLenient(true);
    reader.beginArray();
    assertThat(reader.peek()).isEqualTo(STRING);
    assertThat(reader.nextInt()).isEqualTo(1234);
  }

  @Test
  public void testMixedCaseLiterals() throws IOException {
    JsonReader reader = new JsonReader(reader("[True,TruE,False,FALSE,NULL,nulL]"));
    reader.beginArray();
    assertThat(reader.nextBoolean()).isTrue();
    assertThat(reader.nextBoolean()).isTrue();
    assertThat(reader.nextBoolean()).isFalse();
    assertThat(reader.nextBoolean()).isFalse();
    reader.nextNull();
    reader.nextNull();
    reader.endArray();
    assertThat(reader.peek()).isEqualTo(JsonToken.END_DOCUMENT);
  }

  @Test
  public void testMissingValue() throws IOException {
    JsonReader reader = new JsonReader(reader("{\"a\":}"));
    reader.beginObject();
    assertThat(reader.nextName()).isEqualTo("a");
    try {
      reader.nextString();
      fail();
    } catch (MalformedJsonException expected) {
      assertThat(expected).hasMessageThat().isEqualTo("Expected value at line 1 column 6 path $.a"
          + "\nSee https://github.com/google/gson/blob/master/Troubleshooting.md#malformed-json");
    }
  }

  @Test
  public void testPrematureEndOfInput() throws IOException {
    JsonReader reader = new JsonReader(reader("{\"a\":true,"));
    reader.beginObject();
    assertThat(reader.nextName()).isEqualTo("a");
    assertThat(reader.nextBoolean()).isTrue();
    try {
      reader.nextName();
      fail();
    } catch (EOFException expected) {
    }
  }

  @Test
  public void testPrematurelyClosed() throws IOException {
    JsonReader reader = new JsonReader(reader("{\"a\":[]}"));
    reader.beginObject();
    reader.close();
    try {
      reader.nextName();
      fail();
    } catch (IllegalStateException expected) {
      assertThat(expected).hasMessageThat().isEqualTo("JsonReader is closed");
    }

    reader = new JsonReader(reader("{\"a\":[]}"));
    reader.close();
    try {
      reader.beginObject();
      fail();
    } catch (IllegalStateException expected) {
      assertThat(expected).hasMessageThat().isEqualTo("JsonReader is closed");
    }

    reader = new JsonReader(reader("{\"a\":true}"));
    reader.beginObject();
    String unused1 = reader.nextName();
    JsonToken unused2 = reader.peek();
    reader.close();
    try {
      reader.nextBoolean();
      fail();
    } catch (IllegalStateException expected) {
      assertThat(expected).hasMessageThat().isEqualTo("JsonReader is closed");
    }
  }

  @Test
  public void testNextFailuresDoNotAdvance() throws IOException {
    JsonReader reader = new JsonReader(reader("{\"a\":true}"));
    reader.beginObject();
    try {
      String unused = reader.nextString();
      fail();
    } catch (IllegalStateException expected) {
      assertUnexpectedStructureError(expected, "a string", "NAME", "line 1 column 3 path $.");
    }
    assertThat(reader.nextName()).isEqualTo("a");
    try {
      String unused = reader.nextName();
      fail();
    } catch (IllegalStateException expected) {
      assertUnexpectedStructureError(expected, "a name", "BOOLEAN", "line 1 column 10 path $.a");
    }
    try {
      reader.beginArray();
      fail();
    } catch (IllegalStateException expected) {
      assertUnexpectedStructureError(expected, "BEGIN_ARRAY", "BOOLEAN", "line 1 column 10 path $.a");
    }
    try {
      reader.endArray();
      fail();
    } catch (IllegalStateException expected) {
      assertUnexpectedStructureError(expected, "END_ARRAY", "BOOLEAN", "line 1 column 10 path $.a");
    }
    try {
      reader.beginObject();
      fail();
    } catch (IllegalStateException expected) {
      assertUnexpectedStructureError(expected, "BEGIN_OBJECT", "BOOLEAN", "line 1 column 10 path $.a");
    }
    try {
      reader.endObject();
      fail();
    } catch (IllegalStateException expected) {
      assertUnexpectedStructureError(expected, "END_OBJECT", "BOOLEAN", "line 1 column 10 path $.a");
    }
    assertThat(reader.nextBoolean()).isTrue();
    try {
      reader.nextString();
      fail();
    } catch (IllegalStateException expected) {
      assertUnexpectedStructureError(expected, "a string", "END_OBJECT", "line 1 column 11 path $.a");
    }
    try {
      reader.nextName();
      fail();
    } catch (IllegalStateException expected) {
      assertUnexpectedStructureError(expected, "a name", "END_OBJECT", "line 1 column 11 path $.a");
    }
    try {
      reader.beginArray();
      fail();
    } catch (IllegalStateException expected) {
      assertUnexpectedStructureError(expected, "BEGIN_ARRAY", "END_OBJECT", "line 1 column 11 path $.a");
    }
    try {
      reader.endArray();
      fail();
    } catch (IllegalStateException expected) {
      assertUnexpectedStructureError(expected, "END_ARRAY", "END_OBJECT", "line 1 column 11 path $.a");
    }
    reader.endObject();
    assertThat(reader.peek()).isEqualTo(JsonToken.END_DOCUMENT);
    reader.close();
  }

  @Test
  public void testIntegerMismatchFailuresDoNotAdvance() throws IOException {
    JsonReader reader = new JsonReader(reader("[1.5]"));
    reader.beginArray();
    try {
      reader.nextInt();
      fail();
    } catch (NumberFormatException expected) {
    }
    assertThat(reader.nextDouble()).isEqualTo(1.5d);
    reader.endArray();
  }

  @Test
  public void testStringNullIsNotNull() throws IOException {
    JsonReader reader = new JsonReader(reader("[\"null\"]"));
    reader.beginArray();
    try {
      reader.nextNull();
      fail();
    } catch (IllegalStateException expected) {
      assertUnexpectedStructureError(expected, "null", "STRING", "line 1 column 3 path $[0]");
    }
  }

  @Test
  public void testNullLiteralIsNotAString() throws IOException {
    JsonReader reader = new JsonReader(reader("[null]"));
    reader.beginArray();
    try {
      reader.nextString();
      fail();
    } catch (IllegalStateException expected) {
      assertUnexpectedStructureError(expected, "a string", "NULL", "line 1 column 6 path $[0]");
    }
  }

  @Test
  public void testStrictNameValueSeparator() throws IOException {
    JsonReader reader = new JsonReader(reader("{\"a\"=true}"));
    reader.beginObject();
    assertThat(reader.nextName()).isEqualTo("a");
    try {
      reader.nextBoolean();
      fail();
    } catch (MalformedJsonException expected) {
      assertStrictError(expected, "line 1 column 6 path $.a");
    }

    reader = new JsonReader(reader("{\"a\"=>true}"));
    reader.beginObject();
    assertThat(reader.nextName()).isEqualTo("a");
    try {
      reader.nextBoolean();
      fail();
    } catch (MalformedJsonException expected) {
      assertStrictError(expected, "line 1 column 6 path $.a");
    }
  }

  @Test
  public void testLenientNameValueSeparator() throws IOException {
    JsonReader reader = new JsonReader(reader("{\"a\"=true}"));
    reader.setLenient(true);
    reader.beginObject();
    assertThat(reader.nextName()).isEqualTo("a");
    assertThat(reader.nextBoolean()).isTrue();

    reader = new JsonReader(reader("{\"a\"=>true}"));
    reader.setLenient(true);
    reader.beginObject();
    assertThat(reader.nextName()).isEqualTo("a");
    assertThat(reader.nextBoolean()).isTrue();
  }

  @Test
  public void testStrictNameValueSeparatorWithSkipValue() throws IOException {
    JsonReader reader = new JsonReader(reader("{\"a\"=true}"));
    reader.beginObject();
    assertThat(reader.nextName()).isEqualTo("a");
    try {
      reader.skipValue();
      fail();
    } catch (MalformedJsonException expected) {
      assertStrictError(expected, "line 1 column 6 path $.a");
    }

    reader = new JsonReader(reader("{\"a\"=>true}"));
    reader.beginObject();
    assertThat(reader.nextName()).isEqualTo("a");
    try {
      reader.skipValue();
      fail();
    } catch (MalformedJsonException expected) {
      assertStrictError(expected, "line 1 column 6 path $.a");
    }
  }

  @Test
  public void testCommentsInStringValue() throws Exception {
    JsonReader reader = new JsonReader(reader("[\"// comment\"]"));
    reader.beginArray();
    assertThat(reader.nextString()).isEqualTo("// comment");
    reader.endArray();

    reader = new JsonReader(reader("{\"a\":\"#someComment\"}"));
    reader.beginObject();
    assertThat(reader.nextName()).isEqualTo("a");
    assertThat(reader.nextString()).isEqualTo("#someComment");
    reader.endObject();

    reader = new JsonReader(reader("{\"#//a\":\"#some //Comment\"}"));
    reader.beginObject();
    assertThat(reader.nextName()).isEqualTo("#//a");
    assertThat(reader.nextString()).isEqualTo("#some //Comment");
    reader.endObject();
  }

  @Test
  public void testStrictComments() throws IOException {
    JsonReader reader = new JsonReader(reader("[// comment \n true]"));
    reader.beginArray();
    try {
      reader.nextBoolean();
      fail();
    } catch (MalformedJsonException expected) {
      assertStrictError(expected, "line 1 column 3 path $[0]");
    }

    reader = new JsonReader(reader("[# comment \n true]"));
    reader.beginArray();
    try {
      reader.nextBoolean();
      fail();
    } catch (MalformedJsonException expected) {
      assertStrictError(expected, "line 1 column 3 path $[0]");
    }

    reader = new JsonReader(reader("[/* comment */ true]"));
    reader.beginArray();
    try {
      reader.nextBoolean();
      fail();
    } catch (MalformedJsonException expected) {
      assertStrictError(expected, "line 1 column 3 path $[0]");
    }
  }

  @Test
  public void testLenientComments() throws IOException {
    JsonReader reader = new JsonReader(reader("[// comment \n true]"));
    reader.setLenient(true);
    reader.beginArray();
    assertThat(reader.nextBoolean()).isTrue();

    reader = new JsonReader(reader("[# comment \n true]"));
    reader.setLenient(true);
    reader.beginArray();
    assertThat(reader.nextBoolean()).isTrue();

    reader = new JsonReader(reader("[/* comment */ true]"));
    reader.setLenient(true);
    reader.beginArray();
    assertThat(reader.nextBoolean()).isTrue();
  }

  @Test
  public void testStrictCommentsWithSkipValue() throws IOException {
    JsonReader reader = new JsonReader(reader("[// comment \n true]"));
    reader.beginArray();
    try {
      reader.skipValue();
      fail();
    } catch (MalformedJsonException expected) {
      assertStrictError(expected, "line 1 column 3 path $[0]");
    }

    reader = new JsonReader(reader("[# comment \n true]"));
    reader.beginArray();
    try {
      reader.skipValue();
      fail();
    } catch (MalformedJsonException expected) {
      assertStrictError(expected, "line 1 column 3 path $[0]");
    }

    reader = new JsonReader(reader("[/* comment */ true]"));
    reader.beginArray();
    try {
      reader.skipValue();
      fail();
    } catch (MalformedJsonException expected) {
      assertStrictError(expected, "line 1 column 3 path $[0]");
    }
  }

  @Test
  public void testStrictUnquotedNames() throws IOException {
    JsonReader reader = new JsonReader(reader("{a:true}"));
    reader.beginObject();
    try {
      reader.nextName();
      fail();
    } catch (MalformedJsonException expected) {
      assertStrictError(expected, "line 1 column 3 path $.");
    }
  }

  @Test
  public void testLenientUnquotedNames() throws IOException {
    JsonReader reader = new JsonReader(reader("{a:true}"));
    reader.setLenient(true);
    reader.beginObject();
    assertThat(reader.nextName()).isEqualTo("a");
  }

  @Test
  public void testStrictUnquotedNamesWithSkipValue() throws IOException {
    JsonReader reader = new JsonReader(reader("{a:true}"));
    reader.beginObject();
    try {
      reader.skipValue();
      fail();
    } catch (MalformedJsonException expected) {
      assertStrictError(expected, "line 1 column 3 path $.");
    }
  }

  @Test
  public void testStrictSingleQuotedNames() throws IOException {
    JsonReader reader = new JsonReader(reader("{'a':true}"));
    reader.beginObject();
    try {
      reader.nextName();
      fail();
    } catch (MalformedJsonException expected) {
      assertStrictError(expected, "line 1 column 3 path $.");
    }
  }

  @Test
  public void testLenientSingleQuotedNames() throws IOException {
    JsonReader reader = new JsonReader(reader("{'a':true}"));
    reader.setLenient(true);
    reader.beginObject();
    assertThat(reader.nextName()).isEqualTo("a");
  }

  @Test
  public void testStrictSingleQuotedNamesWithSkipValue() throws IOException {
    JsonReader reader = new JsonReader(reader("{'a':true}"));
    reader.beginObject();
    try {
      reader.skipValue();
      fail();
    } catch (MalformedJsonException expected) {
      assertStrictError(expected, "line 1 column 3 path $.");
    }
  }

  @Test
  public void testStrictUnquotedStrings() throws IOException {
    JsonReader reader = new JsonReader(reader("[a]"));
    reader.beginArray();
    try {
      reader.nextString();
      fail();
    } catch (MalformedJsonException expected) {
      assertStrictError(expected, "line 1 column 2 path $[0]");
    }
  }

  @Test
  public void testStrictUnquotedStringsWithSkipValue() throws IOException {
    JsonReader reader = new JsonReader(reader("[a]"));
    reader.beginArray();
    try {
      reader.skipValue();
      fail();
    } catch (MalformedJsonException expected) {
      assertStrictError(expected, "line 1 column 2 path $[0]");
    }
  }

  @Test
  public void testLenientUnquotedStrings() throws IOException {
    JsonReader reader = new JsonReader(reader("[a]"));
    reader.setLenient(true);
    reader.beginArray();
    assertThat(reader.nextString()).isEqualTo("a");
  }

  @Test
  public void testStrictSingleQuotedStrings() throws IOException {
    JsonReader reader = new JsonReader(reader("['a']"));
    reader.beginArray();
    try {
      reader.nextString();
      fail();
    } catch (MalformedJsonException expected) {
      assertStrictError(expected, "line 1 column 3 path $[0]");
    }
  }

  @Test
  public void testLenientSingleQuotedStrings() throws IOException {
    JsonReader reader = new JsonReader(reader("['a']"));
    reader.setLenient(true);
    reader.beginArray();
    assertThat(reader.nextString()).isEqualTo("a");
  }

  @Test
  public void testStrictSingleQuotedStringsWithSkipValue() throws IOException {
    JsonReader reader = new JsonReader(reader("['a']"));
    reader.beginArray();
    try {
      reader.skipValue();
      fail();
    } catch (MalformedJsonException expected) {
      assertStrictError(expected, "line 1 column 3 path $[0]");
    }
  }

  @Test
  public void testStrictSemicolonDelimitedArray() throws IOException {
    JsonReader reader = new JsonReader(reader("[true;true]"));
    reader.beginArray();
    try {
      boolean unused = reader.nextBoolean();
      fail();
    } catch (MalformedJsonException expected) {
      assertStrictError(expected, "line 1 column 2 path $[0]");
    }
  }

  @Test
  public void testLenientSemicolonDelimitedArray() throws IOException {
    JsonReader reader = new JsonReader(reader("[true;true]"));
    reader.setLenient(true);
    reader.beginArray();
    assertThat(reader.nextBoolean()).isTrue();
    assertThat(reader.nextBoolean()).isTrue();
  }

  @Test
  public void testStrictSemicolonDelimitedArrayWithSkipValue() throws IOException {
    JsonReader reader = new JsonReader(reader("[true;true]"));
    reader.beginArray();
    try {
      reader.skipValue();
      fail();
    } catch (MalformedJsonException expected) {
      assertStrictError(expected, "line 1 column 2 path $[0]");
    }
  }

  @Test
  public void testStrictSemicolonDelimitedNameValuePair() throws IOException {
    JsonReader reader = new JsonReader(reader("{\"a\":true;\"b\":true}"));
    reader.beginObject();
    assertThat(reader.nextName()).isEqualTo("a");
    try {
      boolean unused = reader.nextBoolean();
      fail();
    } catch (MalformedJsonException expected) {
      assertStrictError(expected, "line 1 column 6 path $.a");
    }
  }

  @Test
  public void testLenientSemicolonDelimitedNameValuePair() throws IOException {
    JsonReader reader = new JsonReader(reader("{\"a\":true;\"b\":true}"));
    reader.setLenient(true);
    reader.beginObject();
    assertThat(reader.nextName()).isEqualTo("a");
    assertThat(reader.nextBoolean()).isTrue();
    assertThat(reader.nextName()).isEqualTo("b");
  }

  @Test
  public void testStrictSemicolonDelimitedNameValuePairWithSkipValue() throws IOException {
    JsonReader reader = new JsonReader(reader("{\"a\":true;\"b\":true}"));
    reader.beginObject();
    assertThat(reader.nextName()).isEqualTo("a");
    try {
      reader.skipValue();
      fail();
    } catch (MalformedJsonException expected) {
      assertStrictError(expected, "line 1 column 6 path $.a");
    }
  }

  @Test
  public void testStrictUnnecessaryArraySeparators() throws IOException {
    JsonReader reader = new JsonReader(reader("[true,,true]"));
    reader.beginArray();
    assertThat(reader.nextBoolean()).isTrue();
    try {
      reader.nextNull();
      fail();
    } catch (MalformedJsonException expected) {
      assertStrictError(expected, "line 1 column 8 path $[1]");
    }

    reader = new JsonReader(reader("[,true]"));
    reader.beginArray();
    try {
      reader.nextNull();
      fail();
    } catch (MalformedJsonException expected) {
      assertStrictError(expected, "line 1 column 3 path $[0]");
    }

    reader = new JsonReader(reader("[true,]"));
    reader.beginArray();
    assertThat(reader.nextBoolean()).isTrue();
    try {
      reader.nextNull();
      fail();
    } catch (MalformedJsonException expected) {
      assertStrictError(expected, "line 1 column 8 path $[1]");
    }

    reader = new JsonReader(reader("[,]"));
    reader.beginArray();
    try {
      reader.nextNull();
      fail();
    } catch (MalformedJsonException expected) {
      assertStrictError(expected, "line 1 column 3 path $[0]");
    }
  }

  @Test
  public void testLenientUnnecessaryArraySeparators() throws IOException {
    JsonReader reader = new JsonReader(reader("[true,,true]"));
    reader.setLenient(true);
    reader.beginArray();
    assertThat(reader.nextBoolean()).isTrue();
    reader.nextNull();
    assertThat(reader.nextBoolean()).isTrue();
    reader.endArray();

    reader = new JsonReader(reader("[,true]"));
    reader.setLenient(true);
    reader.beginArray();
    reader.nextNull();
    assertThat(reader.nextBoolean()).isTrue();
    reader.endArray();

    reader = new JsonReader(reader("[true,]"));
    reader.setLenient(true);
    reader.beginArray();
    assertThat(reader.nextBoolean()).isTrue();
    reader.nextNull();
    reader.endArray();

    reader = new JsonReader(reader("[,]"));
    reader.setLenient(true);
    reader.beginArray();
    reader.nextNull();
    reader.nextNull();
    reader.endArray();
  }

  @Test
  public void testStrictUnnecessaryArraySeparatorsWithSkipValue() throws IOException {
    JsonReader reader = new JsonReader(reader("[true,,true]"));
    reader.beginArray();
    assertThat(reader.nextBoolean()).isTrue();
    try {
      reader.skipValue();
      fail();
    } catch (MalformedJsonException expected) {
      assertStrictError(expected, "line 1 column 8 path $[1]");
    }

    reader = new JsonReader(reader("[,true]"));
    reader.beginArray();
    try {
      reader.skipValue();
      fail();
    } catch (MalformedJsonException expected) {
      assertStrictError(expected, "line 1 column 3 path $[0]");
    }

    reader = new JsonReader(reader("[true,]"));
    reader.beginArray();
    assertThat(reader.nextBoolean()).isTrue();
    try {
      reader.skipValue();
      fail();
    } catch (MalformedJsonException expected) {
      assertStrictError(expected, "line 1 column 8 path $[1]");
    }

    reader = new JsonReader(reader("[,]"));
    reader.beginArray();
    try {
      reader.skipValue();
      fail();
    } catch (MalformedJsonException expected) {
      assertStrictError(expected, "line 1 column 3 path $[0]");
    }
  }

  @Test
  public void testStrictMultipleTopLevelValues() throws IOException {
    JsonReader reader = new JsonReader(reader("[] []"));
    reader.beginArray();
    reader.endArray();
    try {
      reader.peek();
      fail();
    } catch (MalformedJsonException expected) {
      assertStrictError(expected, "line 1 column 5 path $");
    }
  }

  @Test
  public void testLenientMultipleTopLevelValues() throws IOException {
    JsonReader reader = new JsonReader(reader("[] true {}"));
    reader.setLenient(true);
    reader.beginArray();
    reader.endArray();
    assertThat(reader.nextBoolean()).isTrue();
    reader.beginObject();
    reader.endObject();
    assertThat(reader.peek()).isEqualTo(JsonToken.END_DOCUMENT);
  }

  @Test
  public void testStrictMultipleTopLevelValuesWithSkipValue() throws IOException {
    JsonReader reader = new JsonReader(reader("[] []"));
    reader.beginArray();
    reader.endArray();
    try {
      reader.skipValue();
      fail();
    } catch (MalformedJsonException expected) {
      assertStrictError(expected, "line 1 column 5 path $");
    }
  }

  @Test
  public void testTopLevelValueTypes() throws IOException {
    JsonReader reader1 = new JsonReader(reader("true"));
    assertThat(reader1.nextBoolean()).isTrue();
    assertThat(reader1.peek()).isEqualTo(JsonToken.END_DOCUMENT);

    JsonReader reader2 = new JsonReader(reader("false"));
    assertThat(reader2.nextBoolean()).isFalse();
    assertThat(reader2.peek()).isEqualTo(JsonToken.END_DOCUMENT);

    JsonReader reader3 = new JsonReader(reader("null"));
    assertThat(reader3.peek()).isEqualTo(JsonToken.NULL);
    reader3.nextNull();
    assertThat(reader3.peek()).isEqualTo(JsonToken.END_DOCUMENT);

    JsonReader reader4 = new JsonReader(reader("123"));
    assertThat(reader4.nextInt()).isEqualTo(123);
    assertThat(reader4.peek()).isEqualTo(JsonToken.END_DOCUMENT);

    JsonReader reader5 = new JsonReader(reader("123.4"));
    assertThat(reader5.nextDouble()).isEqualTo(123.4);
    assertThat(reader5.peek()).isEqualTo(JsonToken.END_DOCUMENT);

    JsonReader reader6 = new JsonReader(reader("\"a\""));
    assertThat(reader6.nextString()).isEqualTo("a");
    assertThat(reader6.peek()).isEqualTo(JsonToken.END_DOCUMENT);
  }

  @Test
  public void testTopLevelValueTypeWithSkipValue() throws IOException {
    JsonReader reader = new JsonReader(reader("true"));
    reader.skipValue();
    assertThat(reader.peek()).isEqualTo(JsonToken.END_DOCUMENT);
  }

  @Test
  public void testStrictNonExecutePrefix() throws IOException {
    JsonReader reader = new JsonReader(reader(")]}'\n []"));
    try {
      reader.beginArray();
      fail();
    } catch (MalformedJsonException expected) {
      assertStrictError(expected, "line 1 column 1 path $");
    }
  }

  @Test
  public void testStrictNonExecutePrefixWithSkipValue() throws IOException {
    JsonReader reader = new JsonReader(reader(")]}'\n []"));
    try {
      reader.skipValue();
      fail();
    } catch (MalformedJsonException expected) {
      assertStrictError(expected, "line 1 column 1 path $");
    }
  }

  @Test
  public void testLenientNonExecutePrefix() throws IOException {
    JsonReader reader = new JsonReader(reader(")]}'\n []"));
    reader.setLenient(true);
    reader.beginArray();
    reader.endArray();
    assertThat(reader.peek()).isEqualTo(JsonToken.END_DOCUMENT);
  }

  @Test
  public void testLenientNonExecutePrefixWithLeadingWhitespace() throws IOException {
    JsonReader reader = new JsonReader(reader("\r\n \t)]}'\n []"));
    reader.setLenient(true);
    reader.beginArray();
    reader.endArray();
    assertThat(reader.peek()).isEqualTo(JsonToken.END_DOCUMENT);
  }

  @Test
  public void testLenientPartialNonExecutePrefix() throws IOException {
    JsonReader reader = new JsonReader(reader(")]}' []"));
    reader.setLenient(true);
    assertThat(reader.nextString()).isEqualTo(")");
    try {
      reader.nextString();
      fail();
    } catch (MalformedJsonException expected) {
      assertThat(expected).hasMessageThat().isEqualTo("Unexpected value at line 1 column 3 path $"
          + "\nSee https://github.com/google/gson/blob/master/Troubleshooting.md#malformed-json");
    }
  }

  @Test
  public void testBomIgnoredAsFirstCharacterOfDocument() throws IOException {
    JsonReader reader = new JsonReader(reader("\ufeff[]"));
    reader.beginArray();
    reader.endArray();
  }

  @Test
  public void testBomForbiddenAsOtherCharacterInDocument() throws IOException {
    JsonReader reader = new JsonReader(reader("[\ufeff]"));
    reader.beginArray();
    try {
      reader.endArray();
      fail();
    } catch (MalformedJsonException expected) {
      assertStrictError(expected, "line 1 column 2 path $[0]");
    }
  }

  @Test
  public void testFailWithPosition() throws IOException {
    testFailWithPosition("Expected value at line 6 column 5 path $[1]",
        "[\n\n\n\n\n\"a\",}]");
  }

  @Test
  public void testFailWithPositionGreaterThanBufferSize() throws IOException {
    String spaces = repeat(' ', 8192);
    testFailWithPosition("Expected value at line 6 column 5 path $[1]",
        "[\n\n" + spaces + "\n\n\n\"a\",}]");
  }

  @Test
  public void testFailWithPositionOverSlashSlashEndOfLineComment() throws IOException {
    testFailWithPosition("Expected value at line 5 column 6 path $[1]",
        "\n// foo\n\n//bar\r\n[\"a\",}");
  }

  @Test
  public void testFailWithPositionOverHashEndOfLineComment() throws IOException {
    testFailWithPosition("Expected value at line 5 column 6 path $[1]",
        "\n# foo\n\n#bar\r\n[\"a\",}");
  }

  @Test
  public void testFailWithPositionOverCStyleComment() throws IOException {
    testFailWithPosition("Expected value at line 6 column 12 path $[1]",
        "\n\n/* foo\n*\n*\r\nbar */[\"a\",}");
  }

  @Test
  public void testFailWithPositionOverQuotedString() throws IOException {
    testFailWithPosition("Expected value at line 5 column 3 path $[1]",
        "[\"foo\nbar\r\nbaz\n\",\n  }");
  }

  @Test
  public void testFailWithPositionOverUnquotedString() throws IOException {
    testFailWithPosition("Expected value at line 5 column 2 path $[1]", "[\n\nabcd\n\n,}");
  }

  @Test
  public void testFailWithEscapedNewlineCharacter() throws IOException {
    testFailWithPosition("Expected value at line 5 column 3 path $[1]", "[\n\n\"\\\n\n\",}");
  }

  @Test
  public void testFailWithPositionIsOffsetByBom() throws IOException {
    testFailWithPosition("Expected value at line 1 column 6 path $[1]",
        "\ufeff[\"a\",}]");
  }

  private void testFailWithPosition(String message, String json) throws IOException {
    // Validate that it works reading the string normally.
    JsonReader reader1 = new JsonReader(reader(json));
    reader1.setLenient(true);
    reader1.beginArray();
    String unused1 = reader1.nextString();
    try {
      JsonToken unused2 = reader1.peek();
      fail();
    } catch (MalformedJsonException expected) {
      assertThat(expected).hasMessageThat().isEqualTo(message + "\nSee https://github.com/google/gson/blob/master/Troubleshooting.md#malformed-json");
    }

    // Also validate that it works when skipping.
    JsonReader reader2 = new JsonReader(reader(json));
    reader2.setLenient(true);
    reader2.beginArray();
    reader2.skipValue();
    try {
      JsonToken unused3 = reader2.peek();
      fail();
    } catch (MalformedJsonException expected) {
      assertThat(expected).hasMessageThat().isEqualTo(message + "\nSee https://github.com/google/gson/blob/master/Troubleshooting.md#malformed-json");
    }
  }

  @Test
  public void testFailWithPositionDeepPath() throws IOException {
    JsonReader reader = new JsonReader(reader("[1,{\"a\":[2,3,}"));
    reader.beginArray();
    int unused1 = reader.nextInt();
    reader.beginObject();
    String unused2 = reader.nextName();
    reader.beginArray();
    int unused3 = reader.nextInt();
    int unused4 = reader.nextInt();
    try {
      JsonToken unused5 = reader.peek();
      fail();
    } catch (MalformedJsonException expected) {
      assertThat(expected).hasMessageThat().isEqualTo(
          "Expected value at line 1 column 14 path $[1].a[2]"
          + "\nSee https://github.com/google/gson/blob/master/Troubleshooting.md#malformed-json");
    }
  }

  @Test
  public void testStrictVeryLongNumber() throws IOException {
    JsonReader reader = new JsonReader(reader("[0." + repeat('9', 8192) + "]"));
    reader.beginArray();
    try {
      reader.nextDouble();
      fail();
    } catch (MalformedJsonException expected) {
      assertStrictError(expected, "line 1 column 2 path $[0]");
    }
  }

  @Test
  public void testLenientVeryLongNumber() throws IOException {
    JsonReader reader = new JsonReader(reader("[0." + repeat('9', 8192) + "]"));
    reader.setLenient(true);
    reader.beginArray();
    assertThat(reader.peek()).isEqualTo(JsonToken.STRING);
    assertThat(reader.nextDouble()).isEqualTo(1d);
    reader.endArray();
    assertThat(reader.peek()).isEqualTo(JsonToken.END_DOCUMENT);
  }

  @Test
  public void testVeryLongUnquotedLiteral() throws IOException {
    String literal = "a" + repeat('b', 8192) + "c";
    JsonReader reader = new JsonReader(reader("[" + literal + "]"));
    reader.setLenient(true);
    reader.beginArray();
    assertThat(reader.nextString()).isEqualTo(literal);
    reader.endArray();
  }

  @Test
  public void testDeeplyNestedArrays() throws IOException {
    // this is nested 40 levels deep; Gson is tuned for nesting is 30 levels deep or fewer
    JsonReader reader = new JsonReader(reader(
        "[[[[[[[[[[[[[[[[[[[[[[[[[[[[[[[[[[[[[[[[]]]]]]]]]]]]]]]]]]]]]]]]]]]]]]]]]]]]]]]]"));
    for (int i = 0; i < 40; i++) {
      reader.beginArray();
    }
    assertThat(reader.getPath()).isEqualTo("$[0][0][0][0][0][0][0][0][0][0][0][0][0][0][0]"
        + "[0][0][0][0][0][0][0][0][0][0][0][0][0][0][0][0][0][0][0][0][0][0][0][0][0]");
    for (int i = 0; i < 40; i++) {
      reader.endArray();
    }
    assertThat(reader.peek()).isEqualTo(JsonToken.END_DOCUMENT);
  }

  @Test
  public void testDeeplyNestedObjects() throws IOException {
    // Build a JSON document structured like {"a":{"a":{"a":{"a":true}}}}, but 40 levels deep
    String array = "{\"a\":%s}";
    String json = "true";
    for (int i = 0; i < 40; i++) {
      json = String.format(array, json);
    }

    JsonReader reader = new JsonReader(reader(json));
    for (int i = 0; i < 40; i++) {
      reader.beginObject();
      assertThat(reader.nextName()).isEqualTo("a");
    }
    assertThat(reader.getPath()).isEqualTo("$.a.a.a.a.a.a.a.a.a.a.a.a.a.a.a.a.a.a.a.a"
        + ".a.a.a.a.a.a.a.a.a.a.a.a.a.a.a.a.a.a.a.a");
    assertThat(reader.nextBoolean()).isTrue();
    for (int i = 0; i < 40; i++) {
      reader.endObject();
    }
    assertThat(reader.peek()).isEqualTo(JsonToken.END_DOCUMENT);
  }

  // http://code.google.com/p/google-gson/issues/detail?id=409
  @Test
  public void testStringEndingInSlash() throws IOException {
    JsonReader reader = new JsonReader(reader("/"));
    reader.setLenient(true);
    try {
      reader.peek();
      fail();
    } catch (MalformedJsonException expected) {
      assertThat(expected).hasMessageThat().isEqualTo("Expected value at line 1 column 1 path $"
          + "\nSee https://github.com/google/gson/blob/master/Troubleshooting.md#malformed-json");
    }
  }

  @Test
  public void testDocumentWithCommentEndingInSlash() throws IOException {
    JsonReader reader = new JsonReader(reader("/* foo *//"));
    reader.setLenient(true);
    try {
      reader.peek();
      fail();
    } catch (MalformedJsonException expected) {
      assertThat(expected).hasMessageThat().isEqualTo("Expected value at line 1 column 10 path $"
          + "\nSee https://github.com/google/gson/blob/master/Troubleshooting.md#malformed-json");
    }
  }

  @Test
  public void testStringWithLeadingSlash() throws IOException {
    JsonReader reader = new JsonReader(reader("/x"));
    reader.setLenient(true);
    try {
      reader.peek();
      fail();
    } catch (MalformedJsonException expected) {
      assertThat(expected).hasMessageThat().isEqualTo("Expected value at line 1 column 1 path $"
          + "\nSee https://github.com/google/gson/blob/master/Troubleshooting.md#malformed-json");
    }
  }

  @Test
  public void testUnterminatedObject() throws IOException {
    JsonReader reader = new JsonReader(reader("{\"a\":\"android\"x"));
    reader.setLenient(true);
    reader.beginObject();
    assertThat(reader.nextName()).isEqualTo("a");
    assertThat(reader.nextString()).isEqualTo("android");
    try {
      reader.peek();
      fail();
    } catch (MalformedJsonException expected) {
      assertThat(expected).hasMessageThat().isEqualTo("Unterminated object at line 1 column 16 path $.a"
          + "\nSee https://github.com/google/gson/blob/master/Troubleshooting.md#malformed-json");
    }
  }

  @Test
  public void testVeryLongQuotedString() throws IOException {
    char[] stringChars = new char[1024 * 16];
    Arrays.fill(stringChars, 'x');
    String string = new String(stringChars);
    String json = "[\"" + string + "\"]";
    JsonReader reader = new JsonReader(reader(json));
    reader.beginArray();
    assertThat(reader.nextString()).isEqualTo(string);
    reader.endArray();
  }

  @Test
  public void testVeryLongUnquotedString() throws IOException {
    char[] stringChars = new char[1024 * 16];
    Arrays.fill(stringChars, 'x');
    String string = new String(stringChars);
    String json = "[" + string + "]";
    JsonReader reader = new JsonReader(reader(json));
    reader.setLenient(true);
    reader.beginArray();
    assertThat(reader.nextString()).isEqualTo(string);
    reader.endArray();
  }

  @Test
  public void testVeryLongUnterminatedString() throws IOException {
    char[] stringChars = new char[1024 * 16];
    Arrays.fill(stringChars, 'x');
    String string = new String(stringChars);
    String json = "[" + string;
    JsonReader reader = new JsonReader(reader(json));
    reader.setLenient(true);
    reader.beginArray();
    assertThat(reader.nextString()).isEqualTo(string);
    try {
      reader.peek();
      fail();
    } catch (EOFException expected) {
    }
  }

  @Test
  public void testSkipVeryLongUnquotedString() throws IOException {
    JsonReader reader = new JsonReader(reader("[" + repeat('x', 8192) + "]"));
    reader.setLenient(true);
    reader.beginArray();
    reader.skipValue();
    reader.endArray();
  }

  @Test
  public void testSkipTopLevelUnquotedString() throws IOException {
    JsonReader reader = new JsonReader(reader(repeat('x', 8192)));
    reader.setLenient(true);
    reader.skipValue();
    assertThat(reader.peek()).isEqualTo(JsonToken.END_DOCUMENT);
  }

  @Test
  public void testSkipVeryLongQuotedString() throws IOException {
    JsonReader reader = new JsonReader(reader("[\"" + repeat('x', 8192) + "\"]"));
    reader.beginArray();
    reader.skipValue();
    reader.endArray();
  }

  @Test
  public void testSkipTopLevelQuotedString() throws IOException {
    JsonReader reader = new JsonReader(reader("\"" + repeat('x', 8192) + "\""));
    reader.setLenient(true);
    reader.skipValue();
    assertThat(reader.peek()).isEqualTo(JsonToken.END_DOCUMENT);
  }

  @Test
  public void testStringAsNumberWithTruncatedExponent() throws IOException {
    JsonReader reader = new JsonReader(reader("[123e]"));
    reader.setLenient(true);
    reader.beginArray();
    assertThat(reader.peek()).isEqualTo(STRING);
  }

  @Test
  public void testStringAsNumberWithDigitAndNonDigitExponent() throws IOException {
    JsonReader reader = new JsonReader(reader("[123e4b]"));
    reader.setLenient(true);
    reader.beginArray();
    assertThat(reader.peek()).isEqualTo(STRING);
  }

  @Test
  public void testStringAsNumberWithNonDigitExponent() throws IOException {
    JsonReader reader = new JsonReader(reader("[123eb]"));
    reader.setLenient(true);
    reader.beginArray();
    assertThat(reader.peek()).isEqualTo(STRING);
  }

  @Test
  public void testEmptyStringName() throws IOException {
    JsonReader reader = new JsonReader(reader("{\"\":true}"));
    reader.setLenient(true);
    assertThat(reader.peek()).isEqualTo(BEGIN_OBJECT);
    reader.beginObject();
    assertThat(reader.peek()).isEqualTo(NAME);
    assertThat(reader.nextName()).isEqualTo("");
    assertThat(reader.peek()).isEqualTo(JsonToken.BOOLEAN);
    assertThat(reader.nextBoolean()).isTrue();
    assertThat(reader.peek()).isEqualTo(JsonToken.END_OBJECT);
    reader.endObject();
    assertThat(reader.peek()).isEqualTo(JsonToken.END_DOCUMENT);
  }

  @Test
  public void testStrictExtraCommasInMaps() throws IOException {
    JsonReader reader = new JsonReader(reader("{\"a\":\"b\",}"));
    reader.beginObject();
    assertThat(reader.nextName()).isEqualTo("a");
    assertThat(reader.nextString()).isEqualTo("b");
    try {
      reader.peek();
      fail();
    } catch (MalformedJsonException expected) {
      assertThat(expected).hasMessageThat().isEqualTo("Expected name at line 1 column 11 path $.a"
          + "\nSee https://github.com/google/gson/blob/master/Troubleshooting.md#malformed-json");
    }
  }

  @Test
  public void testLenientExtraCommasInMaps() throws IOException {
    JsonReader reader = new JsonReader(reader("{\"a\":\"b\",}"));
    reader.setLenient(true);
    reader.beginObject();
    assertThat(reader.nextName()).isEqualTo("a");
    assertThat(reader.nextString()).isEqualTo("b");
    try {
      reader.peek();
      fail();
    } catch (MalformedJsonException expected) {
      assertThat(expected).hasMessageThat().isEqualTo("Expected name at line 1 column 11 path $.a"
          + "\nSee https://github.com/google/gson/blob/master/Troubleshooting.md#malformed-json");
    }
  }

  private String repeat(char c, int count) {
    char[] array = new char[count];
    Arrays.fill(array, c);
    return new String(array);
  }

  @Test
  public void testMalformedDocuments() throws IOException {
    assertDocument("{]", BEGIN_OBJECT, MalformedJsonException.class);
    assertDocument("{,", BEGIN_OBJECT, MalformedJsonException.class);
    assertDocument("{{", BEGIN_OBJECT, MalformedJsonException.class);
    assertDocument("{[", BEGIN_OBJECT, MalformedJsonException.class);
    assertDocument("{:", BEGIN_OBJECT, MalformedJsonException.class);
    assertDocument("{\"name\",", BEGIN_OBJECT, NAME, MalformedJsonException.class);
    assertDocument("{\"name\",", BEGIN_OBJECT, NAME, MalformedJsonException.class);
    assertDocument("{\"name\":}", BEGIN_OBJECT, NAME, MalformedJsonException.class);
    assertDocument("{\"name\"::", BEGIN_OBJECT, NAME, MalformedJsonException.class);
    assertDocument("{\"name\":,", BEGIN_OBJECT, NAME, MalformedJsonException.class);
    assertDocument("{\"name\"=}", BEGIN_OBJECT, NAME, MalformedJsonException.class);
    assertDocument("{\"name\"=>}", BEGIN_OBJECT, NAME, MalformedJsonException.class);
    assertDocument("{\"name\"=>\"string\":", BEGIN_OBJECT, NAME, STRING, MalformedJsonException.class);
    assertDocument("{\"name\"=>\"string\"=", BEGIN_OBJECT, NAME, STRING, MalformedJsonException.class);
    assertDocument("{\"name\"=>\"string\"=>", BEGIN_OBJECT, NAME, STRING, MalformedJsonException.class);
    assertDocument("{\"name\"=>\"string\",", BEGIN_OBJECT, NAME, STRING, EOFException.class);
    assertDocument("{\"name\"=>\"string\",\"name\"", BEGIN_OBJECT, NAME, STRING, NAME);
    assertDocument("[}", BEGIN_ARRAY, MalformedJsonException.class);
    assertDocument("[,]", BEGIN_ARRAY, NULL, NULL, END_ARRAY);
    assertDocument("{", BEGIN_OBJECT, EOFException.class);
    assertDocument("{\"name\"", BEGIN_OBJECT, NAME, EOFException.class);
    assertDocument("{\"name\",", BEGIN_OBJECT, NAME, MalformedJsonException.class);
    assertDocument("{'name'", BEGIN_OBJECT, NAME, EOFException.class);
    assertDocument("{'name',", BEGIN_OBJECT, NAME, MalformedJsonException.class);
    assertDocument("{name", BEGIN_OBJECT, NAME, EOFException.class);
    assertDocument("[", BEGIN_ARRAY, EOFException.class);
    assertDocument("[string", BEGIN_ARRAY, STRING, EOFException.class);
    assertDocument("[\"string\"", BEGIN_ARRAY, STRING, EOFException.class);
    assertDocument("['string'", BEGIN_ARRAY, STRING, EOFException.class);
    assertDocument("[123", BEGIN_ARRAY, NUMBER, EOFException.class);
    assertDocument("[123,", BEGIN_ARRAY, NUMBER, EOFException.class);
    assertDocument("{\"name\":123", BEGIN_OBJECT, NAME, NUMBER, EOFException.class);
    assertDocument("{\"name\":123,", BEGIN_OBJECT, NAME, NUMBER, EOFException.class);
    assertDocument("{\"name\":\"string\"", BEGIN_OBJECT, NAME, STRING, EOFException.class);
    assertDocument("{\"name\":\"string\",", BEGIN_OBJECT, NAME, STRING, EOFException.class);
    assertDocument("{\"name\":'string'", BEGIN_OBJECT, NAME, STRING, EOFException.class);
    assertDocument("{\"name\":'string',", BEGIN_OBJECT, NAME, STRING, EOFException.class);
    assertDocument("{\"name\":false", BEGIN_OBJECT, NAME, BOOLEAN, EOFException.class);
    assertDocument("{\"name\":false,,", BEGIN_OBJECT, NAME, BOOLEAN, MalformedJsonException.class);
  }

  /**
   * This test behave slightly differently in Gson 2.2 and earlier. It fails
   * during peek rather than during nextString().
   */
  @Test
  public void testUnterminatedStringFailure() throws IOException {
    JsonReader reader = new JsonReader(reader("[\"string"));
    reader.setLenient(true);
    reader.beginArray();
    assertThat(reader.peek()).isEqualTo(JsonToken.STRING);
    try {
      reader.nextString();
      fail();
    } catch (MalformedJsonException expected) {
      assertThat(expected).hasMessageThat().isEqualTo("Unterminated string at line 1 column 9 path $[0]"
          + "\nSee https://github.com/google/gson/blob/master/Troubleshooting.md#malformed-json");
    }
  }

  /**
   * Regression test for an issue with buffer filling and consumeNonExecutePrefix.
   */
  @Test
  public void testReadAcrossBuffers() throws IOException {
    StringBuilder sb = new StringBuilder("#");
    for (int i = 0; i < JsonReader.BUFFER_SIZE - 3; i++) {
      sb.append(' ');
    }
    sb.append("\n)]}'\n3");
    JsonReader reader = new JsonReader(reader(sb.toString()));
    reader.setLenient(true);
    JsonToken token = reader.peek();
    assertThat(token).isEqualTo(JsonToken.NUMBER);
  }

  private static void assertStrictError(MalformedJsonException exception, String expectedLocation) {
    assertThat(exception).hasMessageThat().isEqualTo("Use JsonReader.setLenient(true) to accept malformed JSON at " + expectedLocation
        + "\nSee https://github.com/google/gson/blob/master/Troubleshooting.md#malformed-json");
  }

  private static void assertUnexpectedStructureError(IllegalStateException exception, String expectedToken, String actualToken, String expectedLocation) {
    String troubleshootingId = actualToken.equals("NULL") ? "adapter-not-null-safe" : "unexpected-json-structure";
    assertThat(exception).hasMessageThat().isEqualTo("Expected " + expectedToken + " but was " + actualToken + " at " + expectedLocation
        + "\nSee https://github.com/google/gson/blob/master/Troubleshooting.md#" + troubleshootingId);
  }

  private void assertDocument(String document, Object... expectations) throws IOException {
    JsonReader reader = new JsonReader(reader(document));
    reader.setLenient(true);
    for (Object expectation : expectations) {
      if (expectation == BEGIN_OBJECT) {
        reader.beginObject();
      } else if (expectation == BEGIN_ARRAY) {
        reader.beginArray();
      } else if (expectation == END_OBJECT) {
        reader.endObject();
      } else if (expectation == END_ARRAY) {
        reader.endArray();
      } else if (expectation == NAME) {
        assertThat(reader.nextName()).isEqualTo("name");
      } else if (expectation == BOOLEAN) {
        assertThat(reader.nextBoolean()).isFalse();
      } else if (expectation == STRING) {
        assertThat(reader.nextString()).isEqualTo("string");
      } else if (expectation == NUMBER) {
        assertThat(reader.nextInt()).isEqualTo(123);
      } else if (expectation == NULL) {
        reader.nextNull();
      } else if (expectation instanceof Class && Exception.class.isAssignableFrom((Class<?>) expectation)) {
        try {
          reader.peek();
          fail();
        } catch (Exception expected) {
          assertThat(expected.getClass()).isEqualTo((Class<?>) expectation);
        }
      } else {
        throw new AssertionError("Unsupported expectation value: " + expectation);
      }
    }
  }

  /**
   * Returns a reader that returns one character at a time.
   */
  private Reader reader(final String s) {
    /* if (true) */ return new StringReader(s);
    /* return new Reader() {
      int position = 0;
      @Override public int read(char[] buffer, int offset, int count) throws IOException {
        if (position == s.length()) {
          return -1;
        } else if (count > 0) {
          buffer[offset] = s.charAt(position++);
          return 1;
        } else {
          throw new IllegalArgumentException();
        }
      }
      @Override public void close() throws IOException {
      }
    }; */
  }
}<|MERGE_RESOLUTION|>--- conflicted
+++ resolved
@@ -29,16 +29,13 @@
 import static org.junit.Assert.fail;
 import static org.junit.Assert.assertThrows;
 
+import com.google.gson.Strictness;
+import com.google.gson.stream.JsonToken;
 import java.io.EOFException;
 import java.io.IOException;
 import java.io.Reader;
 import java.io.StringReader;
 import java.util.Arrays;
-<<<<<<< HEAD
-import com.google.gson.Strictness;
-=======
-import com.google.gson.stream.JsonToken;
->>>>>>> 481ac9b8
 import org.junit.Ignore;
 import org.junit.Test;
 
@@ -112,14 +109,14 @@
     reader.setStrictness(Strictness.STRICT);
 
     IOException expected = assertThrows(IOException.class, reader::nextString);
-    assertThat(expected).hasMessageThat().isEqualTo("Use JsonReader.setLenient(true) to accept malformed" +
+    assertThat(expected).hasMessageThat().contains("Use JsonReader.setLenient(true) to accept malformed" +
             " JSON at line 1 column 1 path $");
 
     reader = new JsonReader(reader("True"));
     reader.setStrictness(Strictness.STRICT);
 
     expected = assertThrows(IOException.class, reader::nextString);
-    assertThat(expected).hasMessageThat().isEqualTo("Use JsonReader.setLenient(true) to accept malformed" +
+    assertThat(expected).hasMessageThat().contains("Use JsonReader.setLenient(true) to accept malformed" +
             " JSON at line 1 column 1 path $");
   }
 
@@ -129,14 +126,14 @@
     reader.setStrictness(Strictness.STRICT);
 
     IOException expected = assertThrows(IOException.class, reader::nextNull);
-    assertThat(expected).hasMessageThat().isEqualTo("Use JsonReader.setLenient(true) to accept malformed" +
+    assertThat(expected).hasMessageThat().contains("Use JsonReader.setLenient(true) to accept malformed" +
             " JSON at line 1 column 1 path $");
 
     reader = new JsonReader(reader("nulL"));
     reader.setStrictness(Strictness.STRICT);
 
     expected = assertThrows(IOException.class, reader::nextNull);
-    assertThat(expected).hasMessageThat().isEqualTo("Use JsonReader.setLenient(true) to accept malformed" +
+    assertThat(expected).hasMessageThat().contains("Use JsonReader.setLenient(true) to accept malformed" +
             " JSON at line 1 column 1 path $");
   }
 
@@ -146,14 +143,14 @@
     reader.setStrictness(Strictness.STRICT);
 
     IOException expected = assertThrows(IOException.class, reader::nextBoolean);
-    assertThat(expected).hasMessageThat().isEqualTo("Use JsonReader.setLenient(true) to accept malformed" +
+    assertThat(expected).hasMessageThat().contains("Use JsonReader.setLenient(true) to accept malformed" +
             " JSON at line 1 column 1 path $");
 
     reader = new JsonReader(reader("FaLse"));
     reader.setStrictness(Strictness.STRICT);
 
     expected = assertThrows(IOException.class, reader::nextBoolean);
-    assertThat(expected).hasMessageThat().isEqualTo("Use JsonReader.setLenient(true) to accept malformed" +
+    assertThat(expected).hasMessageThat().contains("Use JsonReader.setLenient(true) to accept malformed" +
             " JSON at line 1 column 1 path $");
   }
 
@@ -473,12 +470,12 @@
     // This test shows that the JSON String [\n"whatever'] is seen as valid
     // And the JSON string [\u2028"whatever"] is not.
     String jsonInvalid2028 = "[\u2028\"whatever\"]";
-    JsonReader readerInvalid2028 = new JsonReader((reader(jsonInvalid2028)));
+    JsonReader readerInvalid2028 = new JsonReader(reader(jsonInvalid2028));
     readerInvalid2028.beginArray();
     assertThrows(IOException.class, readerInvalid2028::nextString);
 
     String jsonInvalid2029 = "[\u2029\"whatever\"]";
-    JsonReader readerInvalid2029 = new JsonReader((reader(jsonInvalid2029)));
+    JsonReader readerInvalid2029 = new JsonReader(reader(jsonInvalid2029));
     readerInvalid2029.beginArray();
     assertThrows(IOException.class, readerInvalid2029::nextString);
 
