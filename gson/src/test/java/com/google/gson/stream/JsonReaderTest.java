/*
 * Copyright (C) 2010 Google Inc.
 *
 * Licensed under the Apache License, Version 2.0 (the "License");
 * you may not use this file except in compliance with the License.
 * You may obtain a copy of the License at
 *
 *      http://www.apache.org/licenses/LICENSE-2.0
 *
 * Unless required by applicable law or agreed to in writing, software
 * distributed under the License is distributed on an "AS IS" BASIS,
 * WITHOUT WARRANTIES OR CONDITIONS OF ANY KIND, either express or implied.
 * See the License for the specific language governing permissions and
 * limitations under the License.
 */

package com.google.gson.stream;

import static com.google.common.truth.Truth.assertThat;
import static com.google.gson.stream.JsonToken.BEGIN_ARRAY;
import static com.google.gson.stream.JsonToken.BEGIN_OBJECT;
import static com.google.gson.stream.JsonToken.BOOLEAN;
import static com.google.gson.stream.JsonToken.END_ARRAY;
import static com.google.gson.stream.JsonToken.END_OBJECT;
import static com.google.gson.stream.JsonToken.NAME;
import static com.google.gson.stream.JsonToken.NULL;
import static com.google.gson.stream.JsonToken.NUMBER;
import static com.google.gson.stream.JsonToken.STRING;
import static org.junit.Assert.fail;

import java.io.EOFException;
import java.io.IOException;
import java.io.Reader;
import java.io.StringReader;
import java.util.Arrays;
import com.google.gson.stream.JsonToken;
import org.junit.Ignore;
import org.junit.Test;

@SuppressWarnings("resource")
public final class JsonReaderTest {
  @Test
  public void testReadArray() throws IOException {
    JsonReader reader = new JsonReader(reader("[true, true]"));
    reader.beginArray();
    assertThat(reader.nextBoolean()).isTrue();
    assertThat(reader.nextBoolean()).isTrue();
    reader.endArray();
    assertThat(reader.peek()).isEqualTo(JsonToken.END_DOCUMENT);
  }

  @Test
  public void testReadEmptyArray() throws IOException {
    JsonReader reader = new JsonReader(reader("[]"));
    reader.beginArray();
    assertThat(reader.hasNext()).isFalse();
    reader.endArray();
    assertThat(reader.peek()).isEqualTo(JsonToken.END_DOCUMENT);
  }

  @Test
  public void testReadObject() throws IOException {
    JsonReader reader = new JsonReader(reader(
        "{\"a\": \"android\", \"b\": \"banana\"}"));
    reader.beginObject();
    assertThat(reader.nextName()).isEqualTo("a");
    assertThat(reader.nextString()).isEqualTo("android");
    assertThat(reader.nextName()).isEqualTo("b");
    assertThat(reader.nextString()).isEqualTo("banana");
    reader.endObject();
    assertThat(reader.peek()).isEqualTo(JsonToken.END_DOCUMENT);
  }

  @Test
  public void testReadEmptyObject() throws IOException {
    JsonReader reader = new JsonReader(reader("{}"));
    reader.beginObject();
    assertThat(reader.hasNext()).isFalse();
    reader.endObject();
    assertThat(reader.peek()).isEqualTo(JsonToken.END_DOCUMENT);
  }

  @Test
  public void testHasNextEndOfDocument() throws IOException {
    JsonReader reader = new JsonReader(reader("{}"));
    reader.beginObject();
    reader.endObject();
    assertThat(reader.hasNext()).isFalse();
  }

  @Test
  public void testSkipArray() throws IOException {
    JsonReader reader = new JsonReader(reader(
        "{\"a\": [\"one\", \"two\", \"three\"], \"b\": 123}"));
    reader.beginObject();
    assertThat(reader.nextName()).isEqualTo("a");
    reader.skipValue();
    assertThat(reader.nextName()).isEqualTo("b");
    assertThat(reader.nextInt()).isEqualTo(123);
    reader.endObject();
    assertThat(reader.peek()).isEqualTo(JsonToken.END_DOCUMENT);
  }

  @Test
  public void testSkipArrayAfterPeek() throws Exception {
    JsonReader reader = new JsonReader(reader(
        "{\"a\": [\"one\", \"two\", \"three\"], \"b\": 123}"));
    reader.beginObject();
    assertThat(reader.nextName()).isEqualTo("a");
    assertThat(reader.peek()).isEqualTo(BEGIN_ARRAY);
    reader.skipValue();
    assertThat(reader.nextName()).isEqualTo("b");
    assertThat(reader.nextInt()).isEqualTo(123);
    reader.endObject();
    assertThat(reader.peek()).isEqualTo(JsonToken.END_DOCUMENT);
  }

  @Test
  public void testSkipTopLevelObject() throws Exception {
    JsonReader reader = new JsonReader(reader(
        "{\"a\": [\"one\", \"two\", \"three\"], \"b\": 123}"));
    reader.skipValue();
    assertThat(reader.peek()).isEqualTo(JsonToken.END_DOCUMENT);
  }

  @Test
  public void testSkipObject() throws IOException {
    JsonReader reader = new JsonReader(reader(
        "{\"a\": { \"c\": [], \"d\": [true, true, {}] }, \"b\": \"banana\"}"));
    reader.beginObject();
    assertThat(reader.nextName()).isEqualTo("a");
    reader.skipValue();
    assertThat(reader.nextName()).isEqualTo("b");
    reader.skipValue();
    reader.endObject();
    assertThat(reader.peek()).isEqualTo(JsonToken.END_DOCUMENT);
  }

  @Test
  public void testSkipObjectAfterPeek() throws Exception {
    String json = "{" + "  \"one\": { \"num\": 1 }"
        + ", \"two\": { \"num\": 2 }" + ", \"three\": { \"num\": 3 }" + "}";
    JsonReader reader = new JsonReader(reader(json));
    reader.beginObject();
    assertThat(reader.nextName()).isEqualTo("one");
    assertThat(reader.peek()).isEqualTo(BEGIN_OBJECT);
    reader.skipValue();
    assertThat(reader.nextName()).isEqualTo("two");
    assertThat(reader.peek()).isEqualTo(BEGIN_OBJECT);
    reader.skipValue();
    assertThat(reader.nextName()).isEqualTo("three");
    reader.skipValue();
    reader.endObject();
    assertThat(reader.peek()).isEqualTo(JsonToken.END_DOCUMENT);
  }

  @Test
  public void testSkipObjectName() throws IOException {
    JsonReader reader = new JsonReader(reader("{\"a\": 1}"));
    reader.beginObject();
    reader.skipValue();
    assertThat(reader.peek()).isEqualTo(JsonToken.NUMBER);
    assertThat(reader.getPath()).isEqualTo("$.<skipped>");
    assertThat(reader.nextInt()).isEqualTo(1);
  }

  @Test
  public void testSkipObjectNameSingleQuoted() throws IOException {
    JsonReader reader = new JsonReader(reader("{'a': 1}"));
    reader.setLenient(true);
    reader.beginObject();
    reader.skipValue();
    assertThat(reader.peek()).isEqualTo(JsonToken.NUMBER);
    assertThat(reader.getPath()).isEqualTo("$.<skipped>");
    assertThat(reader.nextInt()).isEqualTo(1);
  }

  @Test
  public void testSkipObjectNameUnquoted() throws IOException {
    JsonReader reader = new JsonReader(reader("{a: 1}"));
    reader.setLenient(true);
    reader.beginObject();
    reader.skipValue();
    assertThat(reader.peek()).isEqualTo(JsonToken.NUMBER);
    assertThat(reader.getPath()).isEqualTo("$.<skipped>");
    assertThat(reader.nextInt()).isEqualTo(1);
  }

  @Test
  public void testSkipInteger() throws IOException {
    JsonReader reader = new JsonReader(reader(
        "{\"a\":123456789,\"b\":-123456789}"));
    reader.beginObject();
    assertThat(reader.nextName()).isEqualTo("a");
    reader.skipValue();
    assertThat(reader.nextName()).isEqualTo("b");
    reader.skipValue();
    reader.endObject();
    assertThat(reader.peek()).isEqualTo(JsonToken.END_DOCUMENT);
  }

  @Test
  public void testSkipDouble() throws IOException {
    JsonReader reader = new JsonReader(reader(
        "{\"a\":-123.456e-789,\"b\":123456789.0}"));
    reader.beginObject();
    assertThat(reader.nextName()).isEqualTo("a");
    reader.skipValue();
    assertThat(reader.nextName()).isEqualTo("b");
    reader.skipValue();
    reader.endObject();
    assertThat(reader.peek()).isEqualTo(JsonToken.END_DOCUMENT);
  }

  @Test
  public void testSkipValueAfterEndOfDocument() throws IOException {
    JsonReader reader = new JsonReader(reader("{}"));
    reader.beginObject();
    reader.endObject();
    assertThat(reader.peek()).isEqualTo(JsonToken.END_DOCUMENT);

    assertThat(reader.getPath()).isEqualTo("$");
    reader.skipValue();
    assertThat(reader.peek()).isEqualTo(JsonToken.END_DOCUMENT);
    assertThat(reader.getPath()).isEqualTo("$");
  }

  @Test
  public void testSkipValueAtArrayEnd() throws IOException {
    JsonReader reader = new JsonReader(reader("[]"));
    reader.beginArray();
    reader.skipValue();
    assertThat(reader.peek()).isEqualTo(JsonToken.END_DOCUMENT);
    assertThat(reader.getPath()).isEqualTo("$");
  }

  @Test
  public void testSkipValueAtObjectEnd() throws IOException {
    JsonReader reader = new JsonReader(reader("{}"));
    reader.beginObject();
    reader.skipValue();
    assertThat(reader.peek()).isEqualTo(JsonToken.END_DOCUMENT);
    assertThat(reader.getPath()).isEqualTo("$");
  }

  @Test
  public void testHelloWorld() throws IOException {
    String json = "{\n" +
        "   \"hello\": true,\n" +
        "   \"foo\": [\"world\"]\n" +
        "}";
    JsonReader reader = new JsonReader(reader(json));
    reader.beginObject();
    assertThat(reader.nextName()).isEqualTo("hello");
    assertThat(reader.nextBoolean()).isTrue();
    assertThat(reader.nextName()).isEqualTo("foo");
    reader.beginArray();
    assertThat(reader.nextString()).isEqualTo("world");
    reader.endArray();
    reader.endObject();
    assertThat(reader.peek()).isEqualTo(JsonToken.END_DOCUMENT);
  }

  @Test
  public void testInvalidJsonInput() throws IOException {
    String json = "{\n"
        + "   \"h\\ello\": true,\n"
        + "   \"foo\": [\"world\"]\n"
        + "}";

    JsonReader reader = new JsonReader(reader(json));
    reader.beginObject();
    try {
      reader.nextName();
      fail();
    } catch (MalformedJsonException expected) {
      assertThat(expected).hasMessageThat().isEqualTo("Invalid escape sequence at line 2 column 8 path $."
          + "\nSee https://github.com/google/gson/blob/master/Troubleshooting.md#malformed-json");
    }
  }

  @SuppressWarnings("unused")
  @Test
  public void testNulls() {
    try {
      new JsonReader(null);
      fail();
    } catch (NullPointerException expected) {
    }
  }

  @Test
  public void testEmptyString() throws IOException {
    try {
      new JsonReader(reader("")).beginArray();
      fail();
    } catch (EOFException expected) {
    }
    try {
      new JsonReader(reader("")).beginObject();
      fail();
    } catch (EOFException expected) {
    }
  }

  @Test
  public void testCharacterUnescaping() throws IOException {
    String json = "[\"a\","
        + "\"a\\\"\","
        + "\"\\\"\","
        + "\":\","
        + "\",\","
        + "\"\\b\","
        + "\"\\f\","
        + "\"\\n\","
        + "\"\\r\","
        + "\"\\t\","
        + "\" \","
        + "\"\\\\\","
        + "\"{\","
        + "\"}\","
        + "\"[\","
        + "\"]\","
        + "\"\\u0000\","
        + "\"\\u0019\","
        + "\"\\u20AC\""
        + "]";
    JsonReader reader = new JsonReader(reader(json));
    reader.beginArray();
    assertThat(reader.nextString()).isEqualTo("a");
    assertThat(reader.nextString()).isEqualTo("a\"");
    assertThat(reader.nextString()).isEqualTo("\"");
    assertThat(reader.nextString()).isEqualTo(":");
    assertThat(reader.nextString()).isEqualTo(",");
    assertThat(reader.nextString()).isEqualTo("\b");
    assertThat(reader.nextString()).isEqualTo("\f");
    assertThat(reader.nextString()).isEqualTo("\n");
    assertThat(reader.nextString()).isEqualTo("\r");
    assertThat(reader.nextString()).isEqualTo("\t");
    assertThat(reader.nextString()).isEqualTo(" ");
    assertThat(reader.nextString()).isEqualTo("\\");
    assertThat(reader.nextString()).isEqualTo("{");
    assertThat(reader.nextString()).isEqualTo("}");
    assertThat(reader.nextString()).isEqualTo("[");
    assertThat(reader.nextString()).isEqualTo("]");
    assertThat(reader.nextString()).isEqualTo("\0");
    assertThat(reader.nextString()).isEqualTo("\u0019");
    assertThat(reader.nextString()).isEqualTo("\u20AC");
    reader.endArray();
    assertThat(reader.peek()).isEqualTo(JsonToken.END_DOCUMENT);
  }

  @Test
  public void testUnescapingInvalidCharacters() throws IOException {
    String json = "[\"\\u000g\"]";
    JsonReader reader = new JsonReader(reader(json));
    reader.beginArray();
    try {
      reader.nextString();
      fail();
    } catch (MalformedJsonException expected) {
      assertThat(expected).hasMessageThat().isEqualTo("Malformed Unicode escape \\u000g at line 1 column 5 path $[0]"
          + "\nSee https://github.com/google/gson/blob/master/Troubleshooting.md#malformed-json");
    }
  }

  @Test
  public void testUnescapingTruncatedCharacters() throws IOException {
    String json = "[\"\\u000";
    JsonReader reader = new JsonReader(reader(json));
    reader.beginArray();
    try {
      reader.nextString();
      fail();
    } catch (MalformedJsonException expected) {
      assertThat(expected).hasMessageThat().isEqualTo("Unterminated escape sequence at line 1 column 5 path $[0]"
          + "\nSee https://github.com/google/gson/blob/master/Troubleshooting.md#malformed-json");
    }
  }

  @Test
  public void testUnescapingTruncatedSequence() throws IOException {
    String json = "[\"\\";
    JsonReader reader = new JsonReader(reader(json));
    reader.beginArray();
    try {
      reader.nextString();
      fail();
    } catch (MalformedJsonException expected) {
      assertThat(expected).hasMessageThat().isEqualTo("Unterminated escape sequence at line 1 column 4 path $[0]"
          + "\nSee https://github.com/google/gson/blob/master/Troubleshooting.md#malformed-json");
    }
  }

  @Test
  public void testIntegersWithFractionalPartSpecified() throws IOException {
    JsonReader reader = new JsonReader(reader("[1.0,1.0,1.0]"));
    reader.beginArray();
    assertThat(reader.nextDouble()).isEqualTo(1.0);
    assertThat(reader.nextInt()).isEqualTo(1);
    assertThat(reader.nextLong()).isEqualTo(1L);
  }

  @Test
  public void testDoubles() throws IOException {
    String json = "[-0.0,"
        + "1.0,"
        + "1.7976931348623157E308,"
        + "4.9E-324,"
        + "0.0,"
        + "0.00,"
        + "-0.5,"
        + "2.2250738585072014E-308,"
        + "3.141592653589793,"
        + "2.718281828459045,"
        + "0,"
        + "0.01,"
        + "0e0,"
        + "1e+0,"
        + "1e-0,"
        + "1e0000," // leading 0 is allowed for exponent
        + "1e00001,"
        + "1e+1]";
    JsonReader reader = new JsonReader(reader(json));
    reader.beginArray();
    assertThat(reader.nextDouble()).isEqualTo(-0.0);
    assertThat(reader.nextDouble()).isEqualTo(1.0);
    assertThat(reader.nextDouble()).isEqualTo(1.7976931348623157E308);
    assertThat(reader.nextDouble()).isEqualTo(4.9E-324);
    assertThat(reader.nextDouble()).isEqualTo(0.0);
    assertThat(reader.nextDouble()).isEqualTo(0.0);
    assertThat(reader.nextDouble()).isEqualTo(-0.5);
    assertThat(reader.nextDouble()).isEqualTo(2.2250738585072014E-308);
    assertThat(reader.nextDouble()).isEqualTo(3.141592653589793);
    assertThat(reader.nextDouble()).isEqualTo(2.718281828459045);
    assertThat(reader.nextDouble()).isEqualTo(0.0);
    assertThat(reader.nextDouble()).isEqualTo(0.01);
    assertThat(reader.nextDouble()).isEqualTo(0.0);
    assertThat(reader.nextDouble()).isEqualTo(1.0);
    assertThat(reader.nextDouble()).isEqualTo(1.0);
    assertThat(reader.nextDouble()).isEqualTo(1.0);
    assertThat(reader.nextDouble()).isEqualTo(10.0);
    assertThat(reader.nextDouble()).isEqualTo(10.0);
    reader.endArray();
    assertThat(reader.peek()).isEqualTo(JsonToken.END_DOCUMENT);
  }

  @Test
  public void testStrictNonFiniteDoubles() throws IOException {
    String json = "[NaN]";
    JsonReader reader = new JsonReader(reader(json));
    reader.beginArray();
    try {
      reader.nextDouble();
      fail();
    } catch (MalformedJsonException expected) {
      assertStrictError(expected, "line 1 column 2 path $[0]");
    }
  }

  @Test
  public void testStrictQuotedNonFiniteDoubles() throws IOException {
    String json = "[\"NaN\"]";
    JsonReader reader = new JsonReader(reader(json));
    reader.beginArray();
    try {
      reader.nextDouble();
      fail();
    } catch (MalformedJsonException expected) {
      assertThat(expected).hasMessageThat().isEqualTo("JSON forbids NaN and infinities: NaN at line 1 column 7 path $[0]"
          + "\nSee https://github.com/google/gson/blob/master/Troubleshooting.md#malformed-json");
    }
  }

  @Test
  public void testLenientNonFiniteDoubles() throws IOException {
    String json = "[NaN, -Infinity, Infinity]";
    JsonReader reader = new JsonReader(reader(json));
    reader.setLenient(true);
    reader.beginArray();
    assertThat(Double.isNaN(reader.nextDouble())).isTrue();
    assertThat(reader.nextDouble()).isEqualTo(Double.NEGATIVE_INFINITY);
    assertThat(reader.nextDouble()).isEqualTo(Double.POSITIVE_INFINITY);
    reader.endArray();
  }

  @Test
  public void testLenientQuotedNonFiniteDoubles() throws IOException {
    String json = "[\"NaN\", \"-Infinity\", \"Infinity\"]";
    JsonReader reader = new JsonReader(reader(json));
    reader.setLenient(true);
    reader.beginArray();
    assertThat(Double.isNaN(reader.nextDouble())).isTrue();
    assertThat(reader.nextDouble()).isEqualTo(Double.NEGATIVE_INFINITY);
    assertThat(reader.nextDouble()).isEqualTo(Double.POSITIVE_INFINITY);
    reader.endArray();
  }

  @Test
  public void testStrictNonFiniteDoublesWithSkipValue() throws IOException {
    String json = "[NaN]";
    JsonReader reader = new JsonReader(reader(json));
    reader.beginArray();
    try {
      reader.skipValue();
      fail();
    } catch (MalformedJsonException expected) {
      assertStrictError(expected, "line 1 column 2 path $[0]");
    }
  }

  @Test
  public void testLongs() throws IOException {
    String json = "[0,0,0,"
        + "1,1,1,"
        + "-1,-1,-1,"
        + "-9223372036854775808,"
        + "9223372036854775807]";
    JsonReader reader = new JsonReader(reader(json));
    reader.beginArray();
    assertThat(reader.nextLong()).isEqualTo(0L);
    assertThat(reader.nextInt()).isEqualTo(0);
    assertThat(reader.nextDouble()).isEqualTo(0.0);
    assertThat(reader.nextLong()).isEqualTo(1L);
    assertThat(reader.nextInt()).isEqualTo(1);
    assertThat(reader.nextDouble()).isEqualTo(1.0);
    assertThat(reader.nextLong()).isEqualTo(-1L);
    assertThat(reader.nextInt()).isEqualTo(-1);
    assertThat(reader.nextDouble()).isEqualTo(-1.0);
    try {
      reader.nextInt();
      fail();
    } catch (NumberFormatException expected) {
    }
    assertThat(reader.nextLong()).isEqualTo(Long.MIN_VALUE);
    try {
      reader.nextInt();
      fail();
    } catch (NumberFormatException expected) {
    }
    assertThat(reader.nextLong()).isEqualTo(Long.MAX_VALUE);
    reader.endArray();
    assertThat(reader.peek()).isEqualTo(JsonToken.END_DOCUMENT);
  }

  @Test
  @Ignore("JsonReader advances after exception for invalid number was thrown; to be decided if that is acceptable")
  public void testNumberWithOctalPrefix() throws IOException {
    String json = "[01]";
    JsonReader reader = new JsonReader(reader(json));
    reader.beginArray();
    try {
      reader.peek();
      fail();
    } catch (MalformedJsonException expected) {
      assertStrictError(expected, "line 1 column 2 path $[0]");
    }
    try {
      reader.nextInt();
      fail();
    } catch (MalformedJsonException expected) {
      assertStrictError(expected, "TODO");
    }
    try {
      reader.nextLong();
      fail();
    } catch (MalformedJsonException expected) {
      assertStrictError(expected, "TODO");
    }
    try {
      reader.nextDouble();
      fail();
    } catch (MalformedJsonException expected) {
      assertStrictError(expected, "TODO");
    }
    assertThat(reader.nextString()).isEqualTo("01");
    reader.endArray();
    assertThat(reader.peek()).isEqualTo(JsonToken.END_DOCUMENT);
  }

  @Test
  public void testBooleans() throws IOException {
    JsonReader reader = new JsonReader(reader("[true,false]"));
    reader.beginArray();
    assertThat(reader.nextBoolean()).isTrue();
    assertThat(reader.nextBoolean()).isFalse();
    reader.endArray();
    assertThat(reader.peek()).isEqualTo(JsonToken.END_DOCUMENT);
  }

  @Test
  public void testPeekingUnquotedStringsPrefixedWithBooleans() throws IOException {
    JsonReader reader = new JsonReader(reader("[truey]"));
    reader.setLenient(true);
    reader.beginArray();
    assertThat(reader.peek()).isEqualTo(STRING);
    try {
      reader.nextBoolean();
      fail();
    } catch (IllegalStateException expected) {
      assertUnexpectedStructureError(expected, "a boolean", "STRING", "line 1 column 2 path $[0]");
    }
    assertThat(reader.nextString()).isEqualTo("truey");
    reader.endArray();
  }

  @Test
  public void testMalformedNumbers() throws IOException {
    assertNotANumber("-");
    assertNotANumber(".");

    // plus sign is not allowed for integer part
    assertNotANumber("+1");

    // leading 0 is not allowed for integer part
    assertNotANumber("00");
    assertNotANumber("01");

    // exponent lacks digit
    assertNotANumber("e");
    assertNotANumber("0e");
    assertNotANumber(".e");
    assertNotANumber("0.e");
    assertNotANumber("-.0e");

    // no integer
    assertNotANumber("e1");
    assertNotANumber(".e1");
    assertNotANumber("-e1");

    // trailing characters
    assertNotANumber("1x");
    assertNotANumber("1.1x");
    assertNotANumber("1e1x");
    assertNotANumber("1ex");
    assertNotANumber("1.1ex");
    assertNotANumber("1.1e1x");

    // fraction has no digit
    assertNotANumber("0.");
    assertNotANumber("-0.");
    assertNotANumber("0.e1");
    assertNotANumber("-0.e1");

    // no leading digit
    assertNotANumber(".0");
    assertNotANumber("-.0");
    assertNotANumber(".0e1");
    assertNotANumber("-.0e1");
  }

  private void assertNotANumber(String s) throws IOException {
    JsonReader reader = new JsonReader(reader(s));
    reader.setLenient(true);
    assertThat(reader.peek()).isEqualTo(JsonToken.STRING);
    assertThat(reader.nextString()).isEqualTo(s);

    JsonReader strictReader = new JsonReader(reader(s));
    try {
      strictReader.nextDouble();
      fail("Should have failed reading " + s + " as double");
    } catch (MalformedJsonException e) {
      assertThat(e).hasMessageThat().startsWith("Use JsonReader.setLenient(true) to accept malformed JSON");
    }
  }

  @Test
  public void testPeekingUnquotedStringsPrefixedWithIntegers() throws IOException {
    JsonReader reader = new JsonReader(reader("[12.34e5x]"));
    reader.setLenient(true);
    reader.beginArray();
    assertThat(reader.peek()).isEqualTo(STRING);
    try {
      reader.nextInt();
      fail();
    } catch (NumberFormatException expected) {
    }
    assertThat(reader.nextString()).isEqualTo("12.34e5x");
  }

  @Test
  public void testPeekLongMinValue() throws IOException {
    JsonReader reader = new JsonReader(reader("[-9223372036854775808]"));
    reader.setLenient(true);
    reader.beginArray();
    assertThat(reader.peek()).isEqualTo(NUMBER);
    assertThat(reader.nextLong()).isEqualTo(-9223372036854775808L);
  }

  @Test
  public void testPeekLongMaxValue() throws IOException {
    JsonReader reader = new JsonReader(reader("[9223372036854775807]"));
    reader.setLenient(true);
    reader.beginArray();
    assertThat(reader.peek()).isEqualTo(NUMBER);
    assertThat(reader.nextLong()).isEqualTo(9223372036854775807L);
  }

  @Test
  public void testLongLargerThanMaxLongThatWrapsAround() throws IOException {
    JsonReader reader = new JsonReader(reader("[22233720368547758070]"));
    reader.setLenient(true);
    reader.beginArray();
    assertThat(reader.peek()).isEqualTo(NUMBER);
    try {
      reader.nextLong();
      fail();
    } catch (NumberFormatException expected) {
    }
  }

  @Test
  public void testLongLargerThanMinLongThatWrapsAround() throws IOException {
    JsonReader reader = new JsonReader(reader("[-22233720368547758070]"));
    reader.setLenient(true);
    reader.beginArray();
    assertThat(reader.peek()).isEqualTo(NUMBER);
    try {
      reader.nextLong();
      fail();
    } catch (NumberFormatException expected) {
    }
  }

  /**
   * Issue 1053, negative zero.
   */
  @Test
  public void testNegativeZero() throws Exception {
    JsonReader reader = new JsonReader(reader("[-0]"));
    reader.setLenient(false);
    reader.beginArray();
    assertThat(reader.peek()).isEqualTo(NUMBER);
    assertThat(reader.nextString()).isEqualTo("-0");
  }

  /**
   * This test fails because there's no double for 9223372036854775808, and our
   * long parsing uses Double.parseDouble() for fractional values.
   */
  @Test
  @Ignore
  public void testPeekLargerThanLongMaxValue() throws IOException {
    JsonReader reader = new JsonReader(reader("[9223372036854775808]"));
    reader.setLenient(true);
    reader.beginArray();
    assertThat(reader.peek()).isEqualTo(NUMBER);
    try {
      reader.nextLong();
      fail();
    } catch (NumberFormatException e) {
    }
  }

  /**
   * This test fails because there's no double for -9223372036854775809, and our
   * long parsing uses Double.parseDouble() for fractional values.
   */
  @Test
  @Ignore
  public void testPeekLargerThanLongMinValue() throws IOException {
    @SuppressWarnings("FloatingPointLiteralPrecision")
    double d = -9223372036854775809d;
    JsonReader reader = new JsonReader(reader("[-9223372036854775809]"));
    reader.setLenient(true);
    reader.beginArray();
    assertThat(reader.peek()).isEqualTo(NUMBER);
    try {
      reader.nextLong();
      fail();
    } catch (NumberFormatException expected) {
    }
    assertThat(reader.nextDouble()).isEqualTo(d);
  }

  /**
   * This test fails because there's no double for 9223372036854775806, and
   * our long parsing uses Double.parseDouble() for fractional values.
   */
  @Test
  @Ignore
  public void testHighPrecisionLong() throws IOException {
    String json = "[9223372036854775806.000]";
    JsonReader reader = new JsonReader(reader(json));
    reader.beginArray();
    assertThat(reader.nextLong()).isEqualTo(9223372036854775806L);
    reader.endArray();
  }

  @Test
  public void testPeekMuchLargerThanLongMinValue() throws IOException {
    @SuppressWarnings("FloatingPointLiteralPrecision")
    double d = -92233720368547758080d;
    JsonReader reader = new JsonReader(reader("[-92233720368547758080]"));
    reader.setLenient(true);
    reader.beginArray();
    assertThat(reader.peek()).isEqualTo(NUMBER);
    try {
      reader.nextLong();
      fail();
    } catch (NumberFormatException expected) {
    }
    assertThat(reader.nextDouble()).isEqualTo(d);
  }

  @Test
  public void testQuotedNumberWithEscape() throws IOException {
    JsonReader reader = new JsonReader(reader("[\"12\\u00334\"]"));
    reader.setLenient(true);
    reader.beginArray();
    assertThat(reader.peek()).isEqualTo(STRING);
    assertThat(reader.nextInt()).isEqualTo(1234);
  }

  @Test
  public void testMixedCaseLiterals() throws IOException {
    JsonReader reader = new JsonReader(reader("[True,TruE,False,FALSE,NULL,nulL]"));
    reader.beginArray();
    assertThat(reader.nextBoolean()).isTrue();
    assertThat(reader.nextBoolean()).isTrue();
    assertThat(reader.nextBoolean()).isFalse();
    assertThat(reader.nextBoolean()).isFalse();
    reader.nextNull();
    reader.nextNull();
    reader.endArray();
    assertThat(reader.peek()).isEqualTo(JsonToken.END_DOCUMENT);
  }

  @Test
  public void testMissingValue() throws IOException {
    JsonReader reader = new JsonReader(reader("{\"a\":}"));
    reader.beginObject();
    assertThat(reader.nextName()).isEqualTo("a");
    try {
      reader.nextString();
      fail();
    } catch (MalformedJsonException expected) {
      assertThat(expected).hasMessageThat().isEqualTo("Expected value at line 1 column 6 path $.a"
          + "\nSee https://github.com/google/gson/blob/master/Troubleshooting.md#malformed-json");
    }
  }

  @Test
  public void testPrematureEndOfInput() throws IOException {
    JsonReader reader = new JsonReader(reader("{\"a\":true,"));
    reader.beginObject();
    assertThat(reader.nextName()).isEqualTo("a");
    assertThat(reader.nextBoolean()).isTrue();
    try {
      reader.nextName();
      fail();
    } catch (EOFException expected) {
    }
  }

  @Test
  public void testPrematurelyClosed() throws IOException {
    JsonReader reader = new JsonReader(reader("{\"a\":[]}"));
    reader.beginObject();
    reader.close();
    try {
      reader.nextName();
      fail();
    } catch (IllegalStateException expected) {
      assertThat(expected).hasMessageThat().isEqualTo("JsonReader is closed");
    }

    reader = new JsonReader(reader("{\"a\":[]}"));
    reader.close();
    try {
      reader.beginObject();
      fail();
    } catch (IllegalStateException expected) {
      assertThat(expected).hasMessageThat().isEqualTo("JsonReader is closed");
    }

    reader = new JsonReader(reader("{\"a\":true}"));
    reader.beginObject();
    reader.nextName();
    reader.peek();
    reader.close();
    try {
<<<<<<< HEAD
=======
      JsonReader reader = new JsonReader(reader("{\"a\":true}"));
      reader.beginObject();
      String unused1 = reader.nextName();
      JsonToken unused2 = reader.peek();
      reader.close();
>>>>>>> 37ed0fcb
      reader.nextBoolean();
      fail();
    } catch (IllegalStateException expected) {
      assertThat(expected).hasMessageThat().isEqualTo("JsonReader is closed");
    }
  }

  @Test
  public void testNextFailuresDoNotAdvance() throws IOException {
    JsonReader reader = new JsonReader(reader("{\"a\":true}"));
    reader.beginObject();
    try {
      String unused = reader.nextString();
      fail();
    } catch (IllegalStateException expected) {
      assertUnexpectedStructureError(expected, "a string", "NAME", "line 1 column 3 path $.");
    }
    assertThat(reader.nextName()).isEqualTo("a");
    try {
      String unused = reader.nextName();
      fail();
    } catch (IllegalStateException expected) {
      assertUnexpectedStructureError(expected, "a name", "BOOLEAN", "line 1 column 10 path $.a");
    }
    try {
      reader.beginArray();
      fail();
    } catch (IllegalStateException expected) {
      assertUnexpectedStructureError(expected, "BEGIN_ARRAY", "BOOLEAN", "line 1 column 10 path $.a");
    }
    try {
      reader.endArray();
      fail();
    } catch (IllegalStateException expected) {
      assertUnexpectedStructureError(expected, "END_ARRAY", "BOOLEAN", "line 1 column 10 path $.a");
    }
    try {
      reader.beginObject();
      fail();
    } catch (IllegalStateException expected) {
      assertUnexpectedStructureError(expected, "BEGIN_OBJECT", "BOOLEAN", "line 1 column 10 path $.a");
    }
    try {
      reader.endObject();
      fail();
    } catch (IllegalStateException expected) {
      assertUnexpectedStructureError(expected, "END_OBJECT", "BOOLEAN", "line 1 column 10 path $.a");
    }
    assertThat(reader.nextBoolean()).isTrue();
    try {
      reader.nextString();
      fail();
    } catch (IllegalStateException expected) {
      assertUnexpectedStructureError(expected, "a string", "END_OBJECT", "line 1 column 11 path $.a");
    }
    try {
      reader.nextName();
      fail();
    } catch (IllegalStateException expected) {
      assertUnexpectedStructureError(expected, "a name", "END_OBJECT", "line 1 column 11 path $.a");
    }
    try {
      reader.beginArray();
      fail();
    } catch (IllegalStateException expected) {
      assertUnexpectedStructureError(expected, "BEGIN_ARRAY", "END_OBJECT", "line 1 column 11 path $.a");
    }
    try {
      reader.endArray();
      fail();
    } catch (IllegalStateException expected) {
      assertUnexpectedStructureError(expected, "END_ARRAY", "END_OBJECT", "line 1 column 11 path $.a");
    }
    reader.endObject();
    assertThat(reader.peek()).isEqualTo(JsonToken.END_DOCUMENT);
    reader.close();
  }

  @Test
  public void testIntegerMismatchFailuresDoNotAdvance() throws IOException {
    JsonReader reader = new JsonReader(reader("[1.5]"));
    reader.beginArray();
    try {
      reader.nextInt();
      fail();
    } catch (NumberFormatException expected) {
    }
    assertThat(reader.nextDouble()).isEqualTo(1.5d);
    reader.endArray();
  }

  @Test
  public void testStringNullIsNotNull() throws IOException {
    JsonReader reader = new JsonReader(reader("[\"null\"]"));
    reader.beginArray();
    try {
      reader.nextNull();
      fail();
    } catch (IllegalStateException expected) {
      assertUnexpectedStructureError(expected, "null", "STRING", "line 1 column 3 path $[0]");
    }
  }

  @Test
  public void testNullLiteralIsNotAString() throws IOException {
    JsonReader reader = new JsonReader(reader("[null]"));
    reader.beginArray();
    try {
      reader.nextString();
      fail();
    } catch (IllegalStateException expected) {
      assertUnexpectedStructureError(expected, "a string", "NULL", "line 1 column 6 path $[0]");
    }
  }

  @Test
  public void testStrictNameValueSeparator() throws IOException {
    JsonReader reader = new JsonReader(reader("{\"a\"=true}"));
    reader.beginObject();
    assertThat(reader.nextName()).isEqualTo("a");
    try {
      reader.nextBoolean();
      fail();
    } catch (MalformedJsonException expected) {
      assertStrictError(expected, "line 1 column 6 path $.a");
    }

    reader = new JsonReader(reader("{\"a\"=>true}"));
    reader.beginObject();
    assertThat(reader.nextName()).isEqualTo("a");
    try {
      reader.nextBoolean();
      fail();
    } catch (MalformedJsonException expected) {
      assertStrictError(expected, "line 1 column 6 path $.a");
    }
  }

  @Test
  public void testLenientNameValueSeparator() throws IOException {
    JsonReader reader = new JsonReader(reader("{\"a\"=true}"));
    reader.setLenient(true);
    reader.beginObject();
    assertThat(reader.nextName()).isEqualTo("a");
    assertThat(reader.nextBoolean()).isTrue();

    reader = new JsonReader(reader("{\"a\"=>true}"));
    reader.setLenient(true);
    reader.beginObject();
    assertThat(reader.nextName()).isEqualTo("a");
    assertThat(reader.nextBoolean()).isTrue();
  }

  @Test
  public void testStrictNameValueSeparatorWithSkipValue() throws IOException {
    JsonReader reader = new JsonReader(reader("{\"a\"=true}"));
    reader.beginObject();
    assertThat(reader.nextName()).isEqualTo("a");
    try {
      reader.skipValue();
      fail();
    } catch (MalformedJsonException expected) {
      assertStrictError(expected, "line 1 column 6 path $.a");
    }

    reader = new JsonReader(reader("{\"a\"=>true}"));
    reader.beginObject();
    assertThat(reader.nextName()).isEqualTo("a");
    try {
      reader.skipValue();
      fail();
    } catch (MalformedJsonException expected) {
      assertStrictError(expected, "line 1 column 6 path $.a");
    }
  }

  @Test
  public void testCommentsInStringValue() throws Exception {
    JsonReader reader = new JsonReader(reader("[\"// comment\"]"));
    reader.beginArray();
    assertThat(reader.nextString()).isEqualTo("// comment");
    reader.endArray();

    reader = new JsonReader(reader("{\"a\":\"#someComment\"}"));
    reader.beginObject();
    assertThat(reader.nextName()).isEqualTo("a");
    assertThat(reader.nextString()).isEqualTo("#someComment");
    reader.endObject();

    reader = new JsonReader(reader("{\"#//a\":\"#some //Comment\"}"));
    reader.beginObject();
    assertThat(reader.nextName()).isEqualTo("#//a");
    assertThat(reader.nextString()).isEqualTo("#some //Comment");
    reader.endObject();
  }

  @Test
  public void testStrictComments() throws IOException {
    JsonReader reader = new JsonReader(reader("[// comment \n true]"));
    reader.beginArray();
    try {
      reader.nextBoolean();
      fail();
    } catch (MalformedJsonException expected) {
      assertStrictError(expected, "line 1 column 3 path $[0]");
    }

    reader = new JsonReader(reader("[# comment \n true]"));
    reader.beginArray();
    try {
      reader.nextBoolean();
      fail();
    } catch (MalformedJsonException expected) {
      assertStrictError(expected, "line 1 column 3 path $[0]");
    }

    reader = new JsonReader(reader("[/* comment */ true]"));
    reader.beginArray();
    try {
      reader.nextBoolean();
      fail();
    } catch (MalformedJsonException expected) {
      assertStrictError(expected, "line 1 column 3 path $[0]");
    }
  }

  @Test
  public void testLenientComments() throws IOException {
    JsonReader reader = new JsonReader(reader("[// comment \n true]"));
    reader.setLenient(true);
    reader.beginArray();
    assertThat(reader.nextBoolean()).isTrue();

    reader = new JsonReader(reader("[# comment \n true]"));
    reader.setLenient(true);
    reader.beginArray();
    assertThat(reader.nextBoolean()).isTrue();

    reader = new JsonReader(reader("[/* comment */ true]"));
    reader.setLenient(true);
    reader.beginArray();
    assertThat(reader.nextBoolean()).isTrue();
  }

  @Test
  public void testStrictCommentsWithSkipValue() throws IOException {
    JsonReader reader = new JsonReader(reader("[// comment \n true]"));
    reader.beginArray();
    try {
      reader.skipValue();
      fail();
    } catch (MalformedJsonException expected) {
      assertStrictError(expected, "line 1 column 3 path $[0]");
    }

    reader = new JsonReader(reader("[# comment \n true]"));
    reader.beginArray();
    try {
      reader.skipValue();
      fail();
    } catch (MalformedJsonException expected) {
      assertStrictError(expected, "line 1 column 3 path $[0]");
    }

    reader = new JsonReader(reader("[/* comment */ true]"));
    reader.beginArray();
    try {
      reader.skipValue();
      fail();
    } catch (MalformedJsonException expected) {
      assertStrictError(expected, "line 1 column 3 path $[0]");
    }
  }

  @Test
  public void testStrictUnquotedNames() throws IOException {
    JsonReader reader = new JsonReader(reader("{a:true}"));
    reader.beginObject();
    try {
      reader.nextName();
      fail();
    } catch (MalformedJsonException expected) {
      assertStrictError(expected, "line 1 column 3 path $.");
    }
  }

  @Test
  public void testLenientUnquotedNames() throws IOException {
    JsonReader reader = new JsonReader(reader("{a:true}"));
    reader.setLenient(true);
    reader.beginObject();
    assertThat(reader.nextName()).isEqualTo("a");
  }

  @Test
  public void testStrictUnquotedNamesWithSkipValue() throws IOException {
    JsonReader reader = new JsonReader(reader("{a:true}"));
    reader.beginObject();
    try {
      reader.skipValue();
      fail();
    } catch (MalformedJsonException expected) {
      assertStrictError(expected, "line 1 column 3 path $.");
    }
  }

  @Test
  public void testStrictSingleQuotedNames() throws IOException {
    JsonReader reader = new JsonReader(reader("{'a':true}"));
    reader.beginObject();
    try {
      reader.nextName();
      fail();
    } catch (MalformedJsonException expected) {
      assertStrictError(expected, "line 1 column 3 path $.");
    }
  }

  @Test
  public void testLenientSingleQuotedNames() throws IOException {
    JsonReader reader = new JsonReader(reader("{'a':true}"));
    reader.setLenient(true);
    reader.beginObject();
    assertThat(reader.nextName()).isEqualTo("a");
  }

  @Test
  public void testStrictSingleQuotedNamesWithSkipValue() throws IOException {
    JsonReader reader = new JsonReader(reader("{'a':true}"));
    reader.beginObject();
    try {
      reader.skipValue();
      fail();
    } catch (MalformedJsonException expected) {
      assertStrictError(expected, "line 1 column 3 path $.");
    }
  }

  @Test
  public void testStrictUnquotedStrings() throws IOException {
    JsonReader reader = new JsonReader(reader("[a]"));
    reader.beginArray();
    try {
      reader.nextString();
      fail();
    } catch (MalformedJsonException expected) {
      assertStrictError(expected, "line 1 column 2 path $[0]");
    }
  }

  @Test
  public void testStrictUnquotedStringsWithSkipValue() throws IOException {
    JsonReader reader = new JsonReader(reader("[a]"));
    reader.beginArray();
    try {
      reader.skipValue();
      fail();
    } catch (MalformedJsonException expected) {
      assertStrictError(expected, "line 1 column 2 path $[0]");
    }
  }

  @Test
  public void testLenientUnquotedStrings() throws IOException {
    JsonReader reader = new JsonReader(reader("[a]"));
    reader.setLenient(true);
    reader.beginArray();
    assertThat(reader.nextString()).isEqualTo("a");
  }

  @Test
  public void testStrictSingleQuotedStrings() throws IOException {
    JsonReader reader = new JsonReader(reader("['a']"));
    reader.beginArray();
    try {
      reader.nextString();
      fail();
    } catch (MalformedJsonException expected) {
      assertStrictError(expected, "line 1 column 3 path $[0]");
    }
  }

  @Test
  public void testLenientSingleQuotedStrings() throws IOException {
    JsonReader reader = new JsonReader(reader("['a']"));
    reader.setLenient(true);
    reader.beginArray();
    assertThat(reader.nextString()).isEqualTo("a");
  }

  @Test
  public void testStrictSingleQuotedStringsWithSkipValue() throws IOException {
    JsonReader reader = new JsonReader(reader("['a']"));
    reader.beginArray();
    try {
      reader.skipValue();
      fail();
    } catch (MalformedJsonException expected) {
      assertStrictError(expected, "line 1 column 3 path $[0]");
    }
  }

  @Test
  public void testStrictSemicolonDelimitedArray() throws IOException {
    JsonReader reader = new JsonReader(reader("[true;true]"));
    reader.beginArray();
    try {
<<<<<<< HEAD
      reader.nextBoolean();
=======
      boolean unused1 = reader.nextBoolean();
      boolean unused2 = reader.nextBoolean();
>>>>>>> 37ed0fcb
      fail();
    } catch (MalformedJsonException expected) {
      assertStrictError(expected, "line 1 column 2 path $[0]");
    }
  }

  @Test
  public void testLenientSemicolonDelimitedArray() throws IOException {
    JsonReader reader = new JsonReader(reader("[true;true]"));
    reader.setLenient(true);
    reader.beginArray();
    assertThat(reader.nextBoolean()).isTrue();
    assertThat(reader.nextBoolean()).isTrue();
  }

  @Test
  public void testStrictSemicolonDelimitedArrayWithSkipValue() throws IOException {
    JsonReader reader = new JsonReader(reader("[true;true]"));
    reader.beginArray();
    try {
      reader.skipValue();
      fail();
    } catch (MalformedJsonException expected) {
      assertStrictError(expected, "line 1 column 2 path $[0]");
    }
  }

  @Test
  public void testStrictSemicolonDelimitedNameValuePair() throws IOException {
    JsonReader reader = new JsonReader(reader("{\"a\":true;\"b\":true}"));
    reader.beginObject();
    assertThat(reader.nextName()).isEqualTo("a");
    try {
<<<<<<< HEAD
      reader.nextBoolean();
=======
      boolean unused1 = reader.nextBoolean();
      String unused2 = reader.nextName();
>>>>>>> 37ed0fcb
      fail();
    } catch (MalformedJsonException expected) {
      assertStrictError(expected, "line 1 column 6 path $.a");
    }
  }

  @Test
  public void testLenientSemicolonDelimitedNameValuePair() throws IOException {
    JsonReader reader = new JsonReader(reader("{\"a\":true;\"b\":true}"));
    reader.setLenient(true);
    reader.beginObject();
    assertThat(reader.nextName()).isEqualTo("a");
    assertThat(reader.nextBoolean()).isTrue();
    assertThat(reader.nextName()).isEqualTo("b");
  }

  @Test
  public void testStrictSemicolonDelimitedNameValuePairWithSkipValue() throws IOException {
    JsonReader reader = new JsonReader(reader("{\"a\":true;\"b\":true}"));
    reader.beginObject();
    assertThat(reader.nextName()).isEqualTo("a");
    try {
      reader.skipValue();
      fail();
    } catch (MalformedJsonException expected) {
      assertStrictError(expected, "line 1 column 6 path $.a");
    }
  }

  @Test
  public void testStrictUnnecessaryArraySeparators() throws IOException {
    JsonReader reader = new JsonReader(reader("[true,,true]"));
    reader.beginArray();
    assertThat(reader.nextBoolean()).isTrue();
    try {
      reader.nextNull();
      fail();
    } catch (MalformedJsonException expected) {
      assertStrictError(expected, "line 1 column 8 path $[1]");
    }

    reader = new JsonReader(reader("[,true]"));
    reader.beginArray();
    try {
      reader.nextNull();
      fail();
    } catch (MalformedJsonException expected) {
      assertStrictError(expected, "line 1 column 3 path $[0]");
    }

    reader = new JsonReader(reader("[true,]"));
    reader.beginArray();
    assertThat(reader.nextBoolean()).isTrue();
    try {
      reader.nextNull();
      fail();
    } catch (MalformedJsonException expected) {
      assertStrictError(expected, "line 1 column 8 path $[1]");
    }

    reader = new JsonReader(reader("[,]"));
    reader.beginArray();
    try {
      reader.nextNull();
      fail();
    } catch (MalformedJsonException expected) {
      assertStrictError(expected, "line 1 column 3 path $[0]");
    }
  }

  @Test
  public void testLenientUnnecessaryArraySeparators() throws IOException {
    JsonReader reader = new JsonReader(reader("[true,,true]"));
    reader.setLenient(true);
    reader.beginArray();
    assertThat(reader.nextBoolean()).isTrue();
    reader.nextNull();
    assertThat(reader.nextBoolean()).isTrue();
    reader.endArray();

    reader = new JsonReader(reader("[,true]"));
    reader.setLenient(true);
    reader.beginArray();
    reader.nextNull();
    assertThat(reader.nextBoolean()).isTrue();
    reader.endArray();

    reader = new JsonReader(reader("[true,]"));
    reader.setLenient(true);
    reader.beginArray();
    assertThat(reader.nextBoolean()).isTrue();
    reader.nextNull();
    reader.endArray();

    reader = new JsonReader(reader("[,]"));
    reader.setLenient(true);
    reader.beginArray();
    reader.nextNull();
    reader.nextNull();
    reader.endArray();
  }

  @Test
  public void testStrictUnnecessaryArraySeparatorsWithSkipValue() throws IOException {
    JsonReader reader = new JsonReader(reader("[true,,true]"));
    reader.beginArray();
    assertThat(reader.nextBoolean()).isTrue();
    try {
      reader.skipValue();
      fail();
    } catch (MalformedJsonException expected) {
      assertStrictError(expected, "line 1 column 8 path $[1]");
    }

    reader = new JsonReader(reader("[,true]"));
    reader.beginArray();
    try {
      reader.skipValue();
      fail();
    } catch (MalformedJsonException expected) {
      assertStrictError(expected, "line 1 column 3 path $[0]");
    }

    reader = new JsonReader(reader("[true,]"));
    reader.beginArray();
    assertThat(reader.nextBoolean()).isTrue();
    try {
      reader.skipValue();
      fail();
    } catch (MalformedJsonException expected) {
      assertStrictError(expected, "line 1 column 8 path $[1]");
    }

    reader = new JsonReader(reader("[,]"));
    reader.beginArray();
    try {
      reader.skipValue();
      fail();
    } catch (MalformedJsonException expected) {
      assertStrictError(expected, "line 1 column 3 path $[0]");
    }
  }

  @Test
  public void testStrictMultipleTopLevelValues() throws IOException {
    JsonReader reader = new JsonReader(reader("[] []"));
    reader.beginArray();
    reader.endArray();
    try {
      reader.peek();
      fail();
    } catch (MalformedJsonException expected) {
      assertStrictError(expected, "line 1 column 5 path $");
    }
  }

  @Test
  public void testLenientMultipleTopLevelValues() throws IOException {
    JsonReader reader = new JsonReader(reader("[] true {}"));
    reader.setLenient(true);
    reader.beginArray();
    reader.endArray();
    assertThat(reader.nextBoolean()).isTrue();
    reader.beginObject();
    reader.endObject();
    assertThat(reader.peek()).isEqualTo(JsonToken.END_DOCUMENT);
  }

  @Test
  public void testStrictMultipleTopLevelValuesWithSkipValue() throws IOException {
    JsonReader reader = new JsonReader(reader("[] []"));
    reader.beginArray();
    reader.endArray();
    try {
      reader.skipValue();
      fail();
    } catch (MalformedJsonException expected) {
      assertStrictError(expected, "line 1 column 5 path $");
    }
  }

  @Test
  public void testTopLevelValueTypes() throws IOException {
    JsonReader reader1 = new JsonReader(reader("true"));
    assertThat(reader1.nextBoolean()).isTrue();
    assertThat(reader1.peek()).isEqualTo(JsonToken.END_DOCUMENT);

    JsonReader reader2 = new JsonReader(reader("false"));
    assertThat(reader2.nextBoolean()).isFalse();
    assertThat(reader2.peek()).isEqualTo(JsonToken.END_DOCUMENT);

    JsonReader reader3 = new JsonReader(reader("null"));
    assertThat(reader3.peek()).isEqualTo(JsonToken.NULL);
    reader3.nextNull();
    assertThat(reader3.peek()).isEqualTo(JsonToken.END_DOCUMENT);

    JsonReader reader4 = new JsonReader(reader("123"));
    assertThat(reader4.nextInt()).isEqualTo(123);
    assertThat(reader4.peek()).isEqualTo(JsonToken.END_DOCUMENT);

    JsonReader reader5 = new JsonReader(reader("123.4"));
    assertThat(reader5.nextDouble()).isEqualTo(123.4);
    assertThat(reader5.peek()).isEqualTo(JsonToken.END_DOCUMENT);

    JsonReader reader6 = new JsonReader(reader("\"a\""));
    assertThat(reader6.nextString()).isEqualTo("a");
    assertThat(reader6.peek()).isEqualTo(JsonToken.END_DOCUMENT);
  }

  @Test
  public void testTopLevelValueTypeWithSkipValue() throws IOException {
    JsonReader reader = new JsonReader(reader("true"));
    reader.skipValue();
    assertThat(reader.peek()).isEqualTo(JsonToken.END_DOCUMENT);
  }

  @Test
  public void testStrictNonExecutePrefix() throws IOException {
    JsonReader reader = new JsonReader(reader(")]}'\n []"));
    try {
      reader.beginArray();
      fail();
    } catch (MalformedJsonException expected) {
      assertStrictError(expected, "line 1 column 1 path $");
    }
  }

  @Test
  public void testStrictNonExecutePrefixWithSkipValue() throws IOException {
    JsonReader reader = new JsonReader(reader(")]}'\n []"));
    try {
      reader.skipValue();
      fail();
    } catch (MalformedJsonException expected) {
      assertStrictError(expected, "line 1 column 1 path $");
    }
  }

  @Test
  public void testLenientNonExecutePrefix() throws IOException {
    JsonReader reader = new JsonReader(reader(")]}'\n []"));
    reader.setLenient(true);
    reader.beginArray();
    reader.endArray();
    assertThat(reader.peek()).isEqualTo(JsonToken.END_DOCUMENT);
  }

  @Test
  public void testLenientNonExecutePrefixWithLeadingWhitespace() throws IOException {
    JsonReader reader = new JsonReader(reader("\r\n \t)]}'\n []"));
    reader.setLenient(true);
    reader.beginArray();
    reader.endArray();
    assertThat(reader.peek()).isEqualTo(JsonToken.END_DOCUMENT);
  }

  @Test
  public void testLenientPartialNonExecutePrefix() throws IOException {
    JsonReader reader = new JsonReader(reader(")]}' []"));
    reader.setLenient(true);
    assertThat(reader.nextString()).isEqualTo(")");
    try {
      reader.nextString();
      fail();
    } catch (MalformedJsonException expected) {
      assertThat(expected).hasMessageThat().isEqualTo("Unexpected value at line 1 column 3 path $"
          + "\nSee https://github.com/google/gson/blob/master/Troubleshooting.md#malformed-json");
    }
  }

  @Test
  public void testBomIgnoredAsFirstCharacterOfDocument() throws IOException {
    JsonReader reader = new JsonReader(reader("\ufeff[]"));
    reader.beginArray();
    reader.endArray();
  }

  @Test
  public void testBomForbiddenAsOtherCharacterInDocument() throws IOException {
    JsonReader reader = new JsonReader(reader("[\ufeff]"));
    reader.beginArray();
    try {
      reader.endArray();
      fail();
    } catch (MalformedJsonException expected) {
      assertStrictError(expected, "line 1 column 2 path $[0]");
    }
  }

  @Test
  public void testFailWithPosition() throws IOException {
    testFailWithPosition("Expected value at line 6 column 5 path $[1]",
        "[\n\n\n\n\n\"a\",}]");
  }

  @Test
  public void testFailWithPositionGreaterThanBufferSize() throws IOException {
    String spaces = repeat(' ', 8192);
    testFailWithPosition("Expected value at line 6 column 5 path $[1]",
        "[\n\n" + spaces + "\n\n\n\"a\",}]");
  }

  @Test
  public void testFailWithPositionOverSlashSlashEndOfLineComment() throws IOException {
    testFailWithPosition("Expected value at line 5 column 6 path $[1]",
        "\n// foo\n\n//bar\r\n[\"a\",}");
  }

  @Test
  public void testFailWithPositionOverHashEndOfLineComment() throws IOException {
    testFailWithPosition("Expected value at line 5 column 6 path $[1]",
        "\n# foo\n\n#bar\r\n[\"a\",}");
  }

  @Test
  public void testFailWithPositionOverCStyleComment() throws IOException {
    testFailWithPosition("Expected value at line 6 column 12 path $[1]",
        "\n\n/* foo\n*\n*\r\nbar */[\"a\",}");
  }

  @Test
  public void testFailWithPositionOverQuotedString() throws IOException {
    testFailWithPosition("Expected value at line 5 column 3 path $[1]",
        "[\"foo\nbar\r\nbaz\n\",\n  }");
  }

  @Test
  public void testFailWithPositionOverUnquotedString() throws IOException {
    testFailWithPosition("Expected value at line 5 column 2 path $[1]", "[\n\nabcd\n\n,}");
  }

  @Test
  public void testFailWithEscapedNewlineCharacter() throws IOException {
    testFailWithPosition("Expected value at line 5 column 3 path $[1]", "[\n\n\"\\\n\n\",}");
  }

  @Test
  public void testFailWithPositionIsOffsetByBom() throws IOException {
    testFailWithPosition("Expected value at line 1 column 6 path $[1]",
        "\ufeff[\"a\",}]");
  }

  private void testFailWithPosition(String message, String json) throws IOException {
    // Validate that it works reading the string normally.
    JsonReader reader1 = new JsonReader(reader(json));
    reader1.setLenient(true);
    reader1.beginArray();
    String unused1 = reader1.nextString();
    try {
      JsonToken unused2 = reader1.peek();
      fail();
    } catch (MalformedJsonException expected) {
      assertThat(expected).hasMessageThat().isEqualTo(message + "\nSee https://github.com/google/gson/blob/master/Troubleshooting.md#malformed-json");
    }

    // Also validate that it works when skipping.
    JsonReader reader2 = new JsonReader(reader(json));
    reader2.setLenient(true);
    reader2.beginArray();
    reader2.skipValue();
    try {
      JsonToken unused3 = reader2.peek();
      fail();
    } catch (MalformedJsonException expected) {
      assertThat(expected).hasMessageThat().isEqualTo(message + "\nSee https://github.com/google/gson/blob/master/Troubleshooting.md#malformed-json");
    }
  }

  @Test
  public void testFailWithPositionDeepPath() throws IOException {
    JsonReader reader = new JsonReader(reader("[1,{\"a\":[2,3,}"));
    reader.beginArray();
    int unused1 = reader.nextInt();
    reader.beginObject();
    String unused2 = reader.nextName();
    reader.beginArray();
    int unused3 = reader.nextInt();
    int unused4 = reader.nextInt();
    try {
      JsonToken unused5 = reader.peek();
      fail();
    } catch (MalformedJsonException expected) {
      assertThat(expected).hasMessageThat().isEqualTo(
          "Expected value at line 1 column 14 path $[1].a[2]"
          + "\nSee https://github.com/google/gson/blob/master/Troubleshooting.md#malformed-json");
    }
  }

  @Test
  public void testStrictVeryLongNumber() throws IOException {
    JsonReader reader = new JsonReader(reader("[0." + repeat('9', 8192) + "]"));
    reader.beginArray();
    try {
      reader.nextDouble();
      fail();
    } catch (MalformedJsonException expected) {
      assertStrictError(expected, "line 1 column 2 path $[0]");
    }
  }

  @Test
  public void testLenientVeryLongNumber() throws IOException {
    JsonReader reader = new JsonReader(reader("[0." + repeat('9', 8192) + "]"));
    reader.setLenient(true);
    reader.beginArray();
    assertThat(reader.peek()).isEqualTo(JsonToken.STRING);
    assertThat(reader.nextDouble()).isEqualTo(1d);
    reader.endArray();
    assertThat(reader.peek()).isEqualTo(JsonToken.END_DOCUMENT);
  }

  @Test
  public void testVeryLongUnquotedLiteral() throws IOException {
    String literal = "a" + repeat('b', 8192) + "c";
    JsonReader reader = new JsonReader(reader("[" + literal + "]"));
    reader.setLenient(true);
    reader.beginArray();
    assertThat(reader.nextString()).isEqualTo(literal);
    reader.endArray();
  }

  @Test
  public void testDeeplyNestedArrays() throws IOException {
    // this is nested 40 levels deep; Gson is tuned for nesting is 30 levels deep or fewer
    JsonReader reader = new JsonReader(reader(
        "[[[[[[[[[[[[[[[[[[[[[[[[[[[[[[[[[[[[[[[[]]]]]]]]]]]]]]]]]]]]]]]]]]]]]]]]]]]]]]]]"));
    for (int i = 0; i < 40; i++) {
      reader.beginArray();
    }
    assertThat(reader.getPath()).isEqualTo("$[0][0][0][0][0][0][0][0][0][0][0][0][0][0][0]"
        + "[0][0][0][0][0][0][0][0][0][0][0][0][0][0][0][0][0][0][0][0][0][0][0][0][0]");
    for (int i = 0; i < 40; i++) {
      reader.endArray();
    }
    assertThat(reader.peek()).isEqualTo(JsonToken.END_DOCUMENT);
  }

  @Test
  public void testDeeplyNestedObjects() throws IOException {
    // Build a JSON document structured like {"a":{"a":{"a":{"a":true}}}}, but 40 levels deep
    String array = "{\"a\":%s}";
    String json = "true";
    for (int i = 0; i < 40; i++) {
      json = String.format(array, json);
    }

    JsonReader reader = new JsonReader(reader(json));
    for (int i = 0; i < 40; i++) {
      reader.beginObject();
      assertThat(reader.nextName()).isEqualTo("a");
    }
    assertThat(reader.getPath()).isEqualTo("$.a.a.a.a.a.a.a.a.a.a.a.a.a.a.a.a.a.a.a.a"
        + ".a.a.a.a.a.a.a.a.a.a.a.a.a.a.a.a.a.a.a.a");
    assertThat(reader.nextBoolean()).isTrue();
    for (int i = 0; i < 40; i++) {
      reader.endObject();
    }
    assertThat(reader.peek()).isEqualTo(JsonToken.END_DOCUMENT);
  }

  // http://code.google.com/p/google-gson/issues/detail?id=409
  @Test
  public void testStringEndingInSlash() throws IOException {
    JsonReader reader = new JsonReader(reader("/"));
    reader.setLenient(true);
    try {
      reader.peek();
      fail();
    } catch (MalformedJsonException expected) {
      assertThat(expected).hasMessageThat().isEqualTo("Expected value at line 1 column 1 path $"
          + "\nSee https://github.com/google/gson/blob/master/Troubleshooting.md#malformed-json");
    }
  }

  @Test
  public void testDocumentWithCommentEndingInSlash() throws IOException {
    JsonReader reader = new JsonReader(reader("/* foo *//"));
    reader.setLenient(true);
    try {
      reader.peek();
      fail();
    } catch (MalformedJsonException expected) {
      assertThat(expected).hasMessageThat().isEqualTo("Expected value at line 1 column 10 path $"
          + "\nSee https://github.com/google/gson/blob/master/Troubleshooting.md#malformed-json");
    }
  }

  @Test
  public void testStringWithLeadingSlash() throws IOException {
    JsonReader reader = new JsonReader(reader("/x"));
    reader.setLenient(true);
    try {
      reader.peek();
      fail();
    } catch (MalformedJsonException expected) {
      assertThat(expected).hasMessageThat().isEqualTo("Expected value at line 1 column 1 path $"
          + "\nSee https://github.com/google/gson/blob/master/Troubleshooting.md#malformed-json");
    }
  }

  @Test
  public void testUnterminatedObject() throws IOException {
    JsonReader reader = new JsonReader(reader("{\"a\":\"android\"x"));
    reader.setLenient(true);
    reader.beginObject();
    assertThat(reader.nextName()).isEqualTo("a");
    assertThat(reader.nextString()).isEqualTo("android");
    try {
      reader.peek();
      fail();
    } catch (MalformedJsonException expected) {
      assertThat(expected).hasMessageThat().isEqualTo("Unterminated object at line 1 column 16 path $.a"
          + "\nSee https://github.com/google/gson/blob/master/Troubleshooting.md#malformed-json");
    }
  }

  @Test
  public void testVeryLongQuotedString() throws IOException {
    char[] stringChars = new char[1024 * 16];
    Arrays.fill(stringChars, 'x');
    String string = new String(stringChars);
    String json = "[\"" + string + "\"]";
    JsonReader reader = new JsonReader(reader(json));
    reader.beginArray();
    assertThat(reader.nextString()).isEqualTo(string);
    reader.endArray();
  }

  @Test
  public void testVeryLongUnquotedString() throws IOException {
    char[] stringChars = new char[1024 * 16];
    Arrays.fill(stringChars, 'x');
    String string = new String(stringChars);
    String json = "[" + string + "]";
    JsonReader reader = new JsonReader(reader(json));
    reader.setLenient(true);
    reader.beginArray();
    assertThat(reader.nextString()).isEqualTo(string);
    reader.endArray();
  }

  @Test
  public void testVeryLongUnterminatedString() throws IOException {
    char[] stringChars = new char[1024 * 16];
    Arrays.fill(stringChars, 'x');
    String string = new String(stringChars);
    String json = "[" + string;
    JsonReader reader = new JsonReader(reader(json));
    reader.setLenient(true);
    reader.beginArray();
    assertThat(reader.nextString()).isEqualTo(string);
    try {
      reader.peek();
      fail();
    } catch (EOFException expected) {
    }
  }

  @Test
  public void testSkipVeryLongUnquotedString() throws IOException {
    JsonReader reader = new JsonReader(reader("[" + repeat('x', 8192) + "]"));
    reader.setLenient(true);
    reader.beginArray();
    reader.skipValue();
    reader.endArray();
  }

  @Test
  public void testSkipTopLevelUnquotedString() throws IOException {
    JsonReader reader = new JsonReader(reader(repeat('x', 8192)));
    reader.setLenient(true);
    reader.skipValue();
    assertThat(reader.peek()).isEqualTo(JsonToken.END_DOCUMENT);
  }

  @Test
  public void testSkipVeryLongQuotedString() throws IOException {
    JsonReader reader = new JsonReader(reader("[\"" + repeat('x', 8192) + "\"]"));
    reader.beginArray();
    reader.skipValue();
    reader.endArray();
  }

  @Test
  public void testSkipTopLevelQuotedString() throws IOException {
    JsonReader reader = new JsonReader(reader("\"" + repeat('x', 8192) + "\""));
    reader.setLenient(true);
    reader.skipValue();
    assertThat(reader.peek()).isEqualTo(JsonToken.END_DOCUMENT);
  }

  @Test
  public void testStringAsNumberWithTruncatedExponent() throws IOException {
    JsonReader reader = new JsonReader(reader("[123e]"));
    reader.setLenient(true);
    reader.beginArray();
    assertThat(reader.peek()).isEqualTo(STRING);
  }

  @Test
  public void testStringAsNumberWithDigitAndNonDigitExponent() throws IOException {
    JsonReader reader = new JsonReader(reader("[123e4b]"));
    reader.setLenient(true);
    reader.beginArray();
    assertThat(reader.peek()).isEqualTo(STRING);
  }

  @Test
  public void testStringAsNumberWithNonDigitExponent() throws IOException {
    JsonReader reader = new JsonReader(reader("[123eb]"));
    reader.setLenient(true);
    reader.beginArray();
    assertThat(reader.peek()).isEqualTo(STRING);
  }

  @Test
  public void testEmptyStringName() throws IOException {
    JsonReader reader = new JsonReader(reader("{\"\":true}"));
    reader.setLenient(true);
    assertThat(reader.peek()).isEqualTo(BEGIN_OBJECT);
    reader.beginObject();
    assertThat(reader.peek()).isEqualTo(NAME);
    assertThat(reader.nextName()).isEqualTo("");
    assertThat(reader.peek()).isEqualTo(JsonToken.BOOLEAN);
    assertThat(reader.nextBoolean()).isTrue();
    assertThat(reader.peek()).isEqualTo(JsonToken.END_OBJECT);
    reader.endObject();
    assertThat(reader.peek()).isEqualTo(JsonToken.END_DOCUMENT);
  }

  @Test
  public void testStrictExtraCommasInMaps() throws IOException {
    JsonReader reader = new JsonReader(reader("{\"a\":\"b\",}"));
    reader.beginObject();
    assertThat(reader.nextName()).isEqualTo("a");
    assertThat(reader.nextString()).isEqualTo("b");
    try {
      reader.peek();
      fail();
    } catch (MalformedJsonException expected) {
      assertThat(expected).hasMessageThat().isEqualTo("Expected name at line 1 column 11 path $.a"
          + "\nSee https://github.com/google/gson/blob/master/Troubleshooting.md#malformed-json");
    }
  }

  @Test
  public void testLenientExtraCommasInMaps() throws IOException {
    JsonReader reader = new JsonReader(reader("{\"a\":\"b\",}"));
    reader.setLenient(true);
    reader.beginObject();
    assertThat(reader.nextName()).isEqualTo("a");
    assertThat(reader.nextString()).isEqualTo("b");
    try {
      reader.peek();
      fail();
    } catch (MalformedJsonException expected) {
      assertThat(expected).hasMessageThat().isEqualTo("Expected name at line 1 column 11 path $.a"
          + "\nSee https://github.com/google/gson/blob/master/Troubleshooting.md#malformed-json");
    }
  }

  private String repeat(char c, int count) {
    char[] array = new char[count];
    Arrays.fill(array, c);
    return new String(array);
  }

  @Test
  public void testMalformedDocuments() throws IOException {
    assertDocument("{]", BEGIN_OBJECT, MalformedJsonException.class);
    assertDocument("{,", BEGIN_OBJECT, MalformedJsonException.class);
    assertDocument("{{", BEGIN_OBJECT, MalformedJsonException.class);
    assertDocument("{[", BEGIN_OBJECT, MalformedJsonException.class);
    assertDocument("{:", BEGIN_OBJECT, MalformedJsonException.class);
    assertDocument("{\"name\",", BEGIN_OBJECT, NAME, MalformedJsonException.class);
    assertDocument("{\"name\",", BEGIN_OBJECT, NAME, MalformedJsonException.class);
    assertDocument("{\"name\":}", BEGIN_OBJECT, NAME, MalformedJsonException.class);
    assertDocument("{\"name\"::", BEGIN_OBJECT, NAME, MalformedJsonException.class);
    assertDocument("{\"name\":,", BEGIN_OBJECT, NAME, MalformedJsonException.class);
    assertDocument("{\"name\"=}", BEGIN_OBJECT, NAME, MalformedJsonException.class);
    assertDocument("{\"name\"=>}", BEGIN_OBJECT, NAME, MalformedJsonException.class);
    assertDocument("{\"name\"=>\"string\":", BEGIN_OBJECT, NAME, STRING, MalformedJsonException.class);
    assertDocument("{\"name\"=>\"string\"=", BEGIN_OBJECT, NAME, STRING, MalformedJsonException.class);
    assertDocument("{\"name\"=>\"string\"=>", BEGIN_OBJECT, NAME, STRING, MalformedJsonException.class);
    assertDocument("{\"name\"=>\"string\",", BEGIN_OBJECT, NAME, STRING, EOFException.class);
    assertDocument("{\"name\"=>\"string\",\"name\"", BEGIN_OBJECT, NAME, STRING, NAME);
    assertDocument("[}", BEGIN_ARRAY, MalformedJsonException.class);
    assertDocument("[,]", BEGIN_ARRAY, NULL, NULL, END_ARRAY);
    assertDocument("{", BEGIN_OBJECT, EOFException.class);
    assertDocument("{\"name\"", BEGIN_OBJECT, NAME, EOFException.class);
    assertDocument("{\"name\",", BEGIN_OBJECT, NAME, MalformedJsonException.class);
    assertDocument("{'name'", BEGIN_OBJECT, NAME, EOFException.class);
    assertDocument("{'name',", BEGIN_OBJECT, NAME, MalformedJsonException.class);
    assertDocument("{name", BEGIN_OBJECT, NAME, EOFException.class);
    assertDocument("[", BEGIN_ARRAY, EOFException.class);
    assertDocument("[string", BEGIN_ARRAY, STRING, EOFException.class);
    assertDocument("[\"string\"", BEGIN_ARRAY, STRING, EOFException.class);
    assertDocument("['string'", BEGIN_ARRAY, STRING, EOFException.class);
    assertDocument("[123", BEGIN_ARRAY, NUMBER, EOFException.class);
    assertDocument("[123,", BEGIN_ARRAY, NUMBER, EOFException.class);
    assertDocument("{\"name\":123", BEGIN_OBJECT, NAME, NUMBER, EOFException.class);
    assertDocument("{\"name\":123,", BEGIN_OBJECT, NAME, NUMBER, EOFException.class);
    assertDocument("{\"name\":\"string\"", BEGIN_OBJECT, NAME, STRING, EOFException.class);
    assertDocument("{\"name\":\"string\",", BEGIN_OBJECT, NAME, STRING, EOFException.class);
    assertDocument("{\"name\":'string'", BEGIN_OBJECT, NAME, STRING, EOFException.class);
    assertDocument("{\"name\":'string',", BEGIN_OBJECT, NAME, STRING, EOFException.class);
    assertDocument("{\"name\":false", BEGIN_OBJECT, NAME, BOOLEAN, EOFException.class);
    assertDocument("{\"name\":false,,", BEGIN_OBJECT, NAME, BOOLEAN, MalformedJsonException.class);
  }

  /**
   * This test behave slightly differently in Gson 2.2 and earlier. It fails
   * during peek rather than during nextString().
   */
  @Test
  public void testUnterminatedStringFailure() throws IOException {
    JsonReader reader = new JsonReader(reader("[\"string"));
    reader.setLenient(true);
    reader.beginArray();
    assertThat(reader.peek()).isEqualTo(JsonToken.STRING);
    try {
      reader.nextString();
      fail();
    } catch (MalformedJsonException expected) {
      assertThat(expected).hasMessageThat().isEqualTo("Unterminated string at line 1 column 9 path $[0]"
          + "\nSee https://github.com/google/gson/blob/master/Troubleshooting.md#malformed-json");
    }
  }

  /**
   * Regression test for an issue with buffer filling and consumeNonExecutePrefix.
   */
  @Test
  public void testReadAcrossBuffers() throws IOException {
    StringBuilder sb = new StringBuilder("#");
    for (int i = 0; i < JsonReader.BUFFER_SIZE - 3; i++) {
      sb.append(' ');
    }
    sb.append("\n)]}'\n3");
    JsonReader reader = new JsonReader(reader(sb.toString()));
    reader.setLenient(true);
    JsonToken token = reader.peek();
    assertThat(token).isEqualTo(JsonToken.NUMBER);
  }

  private static void assertStrictError(MalformedJsonException exception, String expectedLocation) {
    assertThat(exception).hasMessageThat().isEqualTo("Use JsonReader.setLenient(true) to accept malformed JSON at " + expectedLocation
        + "\nSee https://github.com/google/gson/blob/master/Troubleshooting.md#malformed-json");
  }

  private static void assertUnexpectedStructureError(IllegalStateException exception, String expectedToken, String actualToken, String expectedLocation) {
    String troubleshootingId = actualToken.equals("NULL") ? "adapter-not-null-safe" : "unexpected-json-structure";
    assertThat(exception).hasMessageThat().isEqualTo("Expected " + expectedToken + " but was " + actualToken + " at " + expectedLocation
        + "\nSee https://github.com/google/gson/blob/master/Troubleshooting.md#" + troubleshootingId);
  }

  private void assertDocument(String document, Object... expectations) throws IOException {
    JsonReader reader = new JsonReader(reader(document));
    reader.setLenient(true);
    for (Object expectation : expectations) {
      if (expectation == BEGIN_OBJECT) {
        reader.beginObject();
      } else if (expectation == BEGIN_ARRAY) {
        reader.beginArray();
      } else if (expectation == END_OBJECT) {
        reader.endObject();
      } else if (expectation == END_ARRAY) {
        reader.endArray();
      } else if (expectation == NAME) {
        assertThat(reader.nextName()).isEqualTo("name");
      } else if (expectation == BOOLEAN) {
        assertThat(reader.nextBoolean()).isFalse();
      } else if (expectation == STRING) {
        assertThat(reader.nextString()).isEqualTo("string");
      } else if (expectation == NUMBER) {
        assertThat(reader.nextInt()).isEqualTo(123);
      } else if (expectation == NULL) {
        reader.nextNull();
      } else if (expectation instanceof Class && Exception.class.isAssignableFrom((Class<?>) expectation)) {
        try {
          reader.peek();
          fail();
        } catch (Exception expected) {
          assertThat(expected.getClass()).isEqualTo((Class<?>) expectation);
        }
      } else {
        throw new AssertionError("Unsupported expectation value: " + expectation);
      }
    }
  }

  /**
   * Returns a reader that returns one character at a time.
   */
  private Reader reader(final String s) {
    /* if (true) */ return new StringReader(s);
    /* return new Reader() {
      int position = 0;
      @Override public int read(char[] buffer, int offset, int count) throws IOException {
        if (position == s.length()) {
          return -1;
        } else if (count > 0) {
          buffer[offset] = s.charAt(position++);
          return 1;
        } else {
          throw new IllegalArgumentException();
        }
      }
      @Override public void close() throws IOException {
      }
    }; */
  }
}<|MERGE_RESOLUTION|>--- conflicted
+++ resolved
@@ -876,18 +876,10 @@
 
     reader = new JsonReader(reader("{\"a\":true}"));
     reader.beginObject();
-    reader.nextName();
-    reader.peek();
+    String unused1 = reader.nextName();
+    JsonToken unused2 = reader.peek();
     reader.close();
     try {
-<<<<<<< HEAD
-=======
-      JsonReader reader = new JsonReader(reader("{\"a\":true}"));
-      reader.beginObject();
-      String unused1 = reader.nextName();
-      JsonToken unused2 = reader.peek();
-      reader.close();
->>>>>>> 37ed0fcb
       reader.nextBoolean();
       fail();
     } catch (IllegalStateException expected) {
@@ -1295,12 +1287,7 @@
     JsonReader reader = new JsonReader(reader("[true;true]"));
     reader.beginArray();
     try {
-<<<<<<< HEAD
-      reader.nextBoolean();
-=======
-      boolean unused1 = reader.nextBoolean();
-      boolean unused2 = reader.nextBoolean();
->>>>>>> 37ed0fcb
+      boolean unused = reader.nextBoolean();
       fail();
     } catch (MalformedJsonException expected) {
       assertStrictError(expected, "line 1 column 2 path $[0]");
@@ -1334,12 +1321,7 @@
     reader.beginObject();
     assertThat(reader.nextName()).isEqualTo("a");
     try {
-<<<<<<< HEAD
-      reader.nextBoolean();
-=======
-      boolean unused1 = reader.nextBoolean();
-      String unused2 = reader.nextName();
->>>>>>> 37ed0fcb
+      boolean unused = reader.nextBoolean();
       fail();
     } catch (MalformedJsonException expected) {
       assertStrictError(expected, "line 1 column 6 path $.a");
