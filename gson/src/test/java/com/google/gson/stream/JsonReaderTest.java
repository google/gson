--- conflicted
+++ resolved
@@ -2251,13 +2251,8 @@
   }
 
   private static void assertStrictError(MalformedJsonException exception, String expectedLocation) {
-<<<<<<< HEAD
     assertThat(exception).hasMessageThat().isEqualTo("Use JsonReader.setStrictness(Strictness.LENIENT) to accept malformed JSON at " + expectedLocation
-        + "\nSee https://github.com/google/gson/blob/master/Troubleshooting.md#malformed-json");
-=======
-    assertThat(exception).hasMessageThat().isEqualTo("Use JsonReader.setLenient(true) to accept malformed JSON at " + expectedLocation
         + "\nSee https://github.com/google/gson/blob/main/Troubleshooting.md#malformed-json");
->>>>>>> 6d9c3566
   }
 
   private static void assertUnexpectedStructureError(IllegalStateException exception, String expectedToken, String actualToken, String expectedLocation) {
