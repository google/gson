--- conflicted
+++ resolved
@@ -1,190 +1,201 @@
-/*
- * Copyright (C) 2008 Google Inc.
- *
- * Licensed under the Apache License, Version 2.0 (the "License");
- * you may not use this file except in compliance with the License.
- * You may obtain a copy of the License at
- *
- * http://www.apache.org/licenses/LICENSE-2.0
- *
- * Unless required by applicable law or agreed to in writing, software
- * distributed under the License is distributed on an "AS IS" BASIS,
- * WITHOUT WARRANTIES OR CONDITIONS OF ANY KIND, either express or implied.
- * See the License for the specific language governing permissions and
- * limitations under the License.
- */
-
-package com.google.gson;
-
-import java.io.IOException;
-import java.lang.reflect.Modifier;
-import java.lang.reflect.Type;
-
-import junit.framework.TestCase;
-
-import com.google.gson.stream.JsonReader;
-import com.google.gson.stream.JsonWriter;
-
-/**
- * Unit tests for {@link GsonBuilder}.
- *
- * @author Inderjeet Singh
- */
-public class GsonBuilderTest extends TestCase {
-  private static final TypeAdapter<Object> NULL_TYPE_ADAPTER = new TypeAdapter<Object>() {
-    @Override public void write(JsonWriter out, Object value) {
-      throw new AssertionError();
-    }
-    @Override public Object read(JsonReader in) {
-      throw new AssertionError();
-    }
-  };
-
-  public void testCreatingMoreThanOnce() {
-    GsonBuilder builder = new GsonBuilder();
-    builder.create();
-    builder.create();
-  }
-
-  /**
-   * Gson instances should not be affected by subsequent modification of GsonBuilder
-   * which created them.
-   */
-  public void testModificationAfterCreate() {
-    GsonBuilder gsonBuilder = new GsonBuilder();
-    Gson gson = gsonBuilder.create();
-
-    // Modifications of `gsonBuilder` should not affect `gson` object
-    gsonBuilder.registerTypeAdapter(CustomClass1.class, new TypeAdapter<CustomClass1>() {
-      @Override public CustomClass1 read(JsonReader in) throws IOException {
-        throw new UnsupportedOperationException();
-      }
-
-      @Override public void write(JsonWriter out, CustomClass1 value) throws IOException {
-        out.value("custom-adapter");
-      }
-    });
-    gsonBuilder.registerTypeHierarchyAdapter(CustomClass2.class, new JsonSerializer<CustomClass2>() {
-      @Override public JsonElement serialize(CustomClass2 src, Type typeOfSrc, JsonSerializationContext context) {
-        return new JsonPrimitive("custom-hierarchy-adapter");
-      }
-    });
-    gsonBuilder.registerTypeAdapter(CustomClass3.class, new InstanceCreator<CustomClass3>() {
-      @Override public CustomClass3 createInstance(Type type) {
-        return new CustomClass3("custom-instance");
-      }
-    });
-
-    assertDefaultGson(gson);
-    // New GsonBuilder created from `gson` should not have been affected by changes
-    // to `gsonBuilder` either
-    assertDefaultGson(gson.newBuilder().create());
-
-    // New Gson instance from modified GsonBuilder should be affected by changes
-    assertCustomGson(gsonBuilder.create());
-  }
-
-  private static void assertDefaultGson(Gson gson) {
-    // Should use default reflective adapter
-    String json1 = gson.toJson(new CustomClass1());
-    assertEquals("{}", json1);
-
-    // Should use default reflective adapter
-    String json2 = gson.toJson(new CustomClass2());
-    assertEquals("{}", json2);
-
-    // Should use default instance creator
-    CustomClass3 customClass3 = gson.fromJson("{}", CustomClass3.class);
-    assertEquals(CustomClass3.NO_ARG_CONSTRUCTOR_VALUE, customClass3.s);
-  }
-
-  private static void assertCustomGson(Gson gson) {
-    String json1 = gson.toJson(new CustomClass1());
-    assertEquals("\"custom-adapter\"", json1);
-
-    String json2 = gson.toJson(new CustomClass2());
-    assertEquals("\"custom-hierarchy-adapter\"", json2);
-
-    CustomClass3 customClass3 = gson.fromJson("{}", CustomClass3.class);
-    assertEquals("custom-instance", customClass3.s);
-  }
-
-  static class CustomClass1 { }
-  static class CustomClass2 { }
-  static class CustomClass3 {
-    static final String NO_ARG_CONSTRUCTOR_VALUE = "default instance";
-
-    final String s;
-
-    public CustomClass3(String s) {
-      this.s = s;
-    }
-
-    public CustomClass3() {
-      this(NO_ARG_CONSTRUCTOR_VALUE);
-    }
-  }
-
-  public void testExcludeFieldsWithModifiers() {
-    Gson gson = new GsonBuilder()
-        .excludeFieldsWithModifiers(Modifier.VOLATILE, Modifier.PRIVATE)
-        .create();
-    assertEquals("{\"d\":\"d\"}", gson.toJson(new HasModifiers()));
-  }
-
-  @SuppressWarnings("unused")
-  static class HasModifiers {
-    private String a = "a";
-    volatile String b = "b";
-    private volatile String c = "c";
-    String d = "d";
-  }
-
-  public void testTransientFieldExclusion() {
-    Gson gson = new GsonBuilder()
-        .excludeFieldsWithModifiers()
-        .create();
-    assertEquals("{\"a\":\"a\"}", gson.toJson(new HasTransients()));
-  }
-
-  static class HasTransients {
-    transient String a = "a";
-  }
-
-<<<<<<< HEAD
-  public void testRegisterTypeAdapterForCoreType() {
-    Type[] types = {
-        byte.class,
-        int.class,
-        double.class,
-        Short.class,
-        Long.class,
-        String.class,
-    };
-    for (Type type : types) {
-      new GsonBuilder().registerTypeAdapter(type, NULL_TYPE_ADAPTER);
-=======
-  public void testDisableJdkUnsafe() {
-    Gson gson = new GsonBuilder()
-        .disableJdkUnsafe()
-        .create();
-    try {
-      gson.fromJson("{}", ClassWithoutNoArgsConstructor.class);
-      fail("Expected exception");
-    } catch (JsonIOException expected) {
-      assertEquals(
-        "Unable to create instance of class com.google.gson.GsonBuilderTest$ClassWithoutNoArgsConstructor; "
-        + "usage of JDK Unsafe is disabled. Registering an InstanceCreator or a TypeAdapter for this type, "
-        + "adding a no-args constructor, or enabling usage of JDK Unsafe may fix this problem.",
-        expected.getMessage()
-      );
-    }
-  }
-
-  private static class ClassWithoutNoArgsConstructor {
-    @SuppressWarnings("unused")
-    public ClassWithoutNoArgsConstructor(String s) {
->>>>>>> 517d3b17
-    }
-  }
-}
+/*
+ * Copyright (C) 2008 Google Inc.
+ *
+ * Licensed under the Apache License, Version 2.0 (the "License");
+ * you may not use this file except in compliance with the License.
+ * You may obtain a copy of the License at
+ *
+ * http://www.apache.org/licenses/LICENSE-2.0
+ *
+ * Unless required by applicable law or agreed to in writing, software
+ * distributed under the License is distributed on an "AS IS" BASIS,
+ * WITHOUT WARRANTIES OR CONDITIONS OF ANY KIND, either express or implied.
+ * See the License for the specific language governing permissions and
+ * limitations under the License.
+ */
+
+package com.google.gson;
+
+import com.google.gson.stream.JsonReader;
+import com.google.gson.stream.JsonWriter;
+import java.io.IOException;
+import java.lang.reflect.Field;
+import java.lang.reflect.Modifier;
+import java.lang.reflect.Type;
+import junit.framework.TestCase;
+
+/**
+ * Unit tests for {@link GsonBuilder}.
+ *
+ * @author Inderjeet Singh
+ */
+public class GsonBuilderTest extends TestCase {
+  private static final TypeAdapter<Object> NULL_TYPE_ADAPTER = new TypeAdapter<Object>() {
+    @Override public void write(JsonWriter out, Object value) {
+      throw new AssertionError();
+    }
+    @Override public Object read(JsonReader in) {
+      throw new AssertionError();
+    }
+  };
+
+  public void testCreatingMoreThanOnce() {
+    GsonBuilder builder = new GsonBuilder();
+    Gson gson = builder.create();
+    assertNotNull(gson);
+    assertNotNull(builder.create());
+
+    builder.setFieldNamingStrategy(new FieldNamingStrategy() {
+      @Override public String translateName(Field f) {
+        return "test";
+      }
+    });
+
+    Gson otherGson = builder.create();
+    assertNotNull(otherGson);
+    // Should be different instances because builder has been modified in the meantime
+    assertNotSame(gson, otherGson);
+  }
+
+  /**
+   * Gson instances should not be affected by subsequent modification of GsonBuilder
+   * which created them.
+   */
+  public void testModificationAfterCreate() {
+    GsonBuilder gsonBuilder = new GsonBuilder();
+    Gson gson = gsonBuilder.create();
+
+    // Modifications of `gsonBuilder` should not affect `gson` object
+    gsonBuilder.registerTypeAdapter(CustomClass1.class, new TypeAdapter<CustomClass1>() {
+      @Override public CustomClass1 read(JsonReader in) throws IOException {
+        throw new UnsupportedOperationException();
+      }
+
+      @Override public void write(JsonWriter out, CustomClass1 value) throws IOException {
+        out.value("custom-adapter");
+      }
+    });
+    gsonBuilder.registerTypeHierarchyAdapter(CustomClass2.class, new JsonSerializer<CustomClass2>() {
+      @Override public JsonElement serialize(CustomClass2 src, Type typeOfSrc, JsonSerializationContext context) {
+        return new JsonPrimitive("custom-hierarchy-adapter");
+      }
+    });
+    gsonBuilder.registerTypeAdapter(CustomClass3.class, new InstanceCreator<CustomClass3>() {
+      @Override public CustomClass3 createInstance(Type type) {
+        return new CustomClass3("custom-instance");
+      }
+    });
+
+    assertDefaultGson(gson);
+    // New GsonBuilder created from `gson` should not have been affected by changes
+    // to `gsonBuilder` either
+    assertDefaultGson(gson.newBuilder().create());
+
+    // New Gson instance from modified GsonBuilder should be affected by changes
+    assertCustomGson(gsonBuilder.create());
+  }
+
+  private static void assertDefaultGson(Gson gson) {
+    // Should use default reflective adapter
+    String json1 = gson.toJson(new CustomClass1());
+    assertEquals("{}", json1);
+
+    // Should use default reflective adapter
+    String json2 = gson.toJson(new CustomClass2());
+    assertEquals("{}", json2);
+
+    // Should use default instance creator
+    CustomClass3 customClass3 = gson.fromJson("{}", CustomClass3.class);
+    assertEquals(CustomClass3.NO_ARG_CONSTRUCTOR_VALUE, customClass3.s);
+  }
+
+  private static void assertCustomGson(Gson gson) {
+    String json1 = gson.toJson(new CustomClass1());
+    assertEquals("\"custom-adapter\"", json1);
+
+    String json2 = gson.toJson(new CustomClass2());
+    assertEquals("\"custom-hierarchy-adapter\"", json2);
+
+    CustomClass3 customClass3 = gson.fromJson("{}", CustomClass3.class);
+    assertEquals("custom-instance", customClass3.s);
+  }
+
+  static class CustomClass1 { }
+  static class CustomClass2 { }
+  static class CustomClass3 {
+    static final String NO_ARG_CONSTRUCTOR_VALUE = "default instance";
+
+    final String s;
+
+    public CustomClass3(String s) {
+      this.s = s;
+    }
+
+    public CustomClass3() {
+      this(NO_ARG_CONSTRUCTOR_VALUE);
+    }
+  }
+
+  public void testExcludeFieldsWithModifiers() {
+    Gson gson = new GsonBuilder()
+        .excludeFieldsWithModifiers(Modifier.VOLATILE, Modifier.PRIVATE)
+        .create();
+    assertEquals("{\"d\":\"d\"}", gson.toJson(new HasModifiers()));
+  }
+
+  @SuppressWarnings("unused")
+  static class HasModifiers {
+    private String a = "a";
+    volatile String b = "b";
+    private volatile String c = "c";
+    String d = "d";
+  }
+
+  public void testTransientFieldExclusion() {
+    Gson gson = new GsonBuilder()
+        .excludeFieldsWithModifiers()
+        .create();
+    assertEquals("{\"a\":\"a\"}", gson.toJson(new HasTransients()));
+  }
+
+  static class HasTransients {
+    transient String a = "a";
+  }
+
+  public void testRegisterTypeAdapterForCoreType() {
+    Type[] types = {
+        byte.class,
+        int.class,
+        double.class,
+        Short.class,
+        Long.class,
+        String.class,
+    };
+    for (Type type : types) {
+      new GsonBuilder().registerTypeAdapter(type, NULL_TYPE_ADAPTER);
+    }
+  }
+
+  public void testDisableJdkUnsafe() {
+    Gson gson = new GsonBuilder()
+        .disableJdkUnsafe()
+        .create();
+    try {
+      gson.fromJson("{}", ClassWithoutNoArgsConstructor.class);
+      fail("Expected exception");
+    } catch (JsonIOException expected) {
+      assertEquals(
+        "Unable to create instance of class com.google.gson.GsonBuilderTest$ClassWithoutNoArgsConstructor; "
+        + "usage of JDK Unsafe is disabled. Registering an InstanceCreator or a TypeAdapter for this type, "
+        + "adding a no-args constructor, or enabling usage of JDK Unsafe may fix this problem.",
+        expected.getMessage()
+      );
+    }
+  }
+
+  private static class ClassWithoutNoArgsConstructor {
+    @SuppressWarnings("unused")
+    public ClassWithoutNoArgsConstructor(String s) {
+    }
+  }
+}