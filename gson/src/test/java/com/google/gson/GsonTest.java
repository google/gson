/*
 * Copyright (C) 2016 The Gson Authors
 *
 * Licensed under the Apache License, Version 2.0 (the "License");
 * you may not use this file except in compliance with the License.
 * You may obtain a copy of the License at
 *
 * http://www.apache.org/licenses/LICENSE-2.0
 *
 * Unless required by applicable law or agreed to in writing, software
 * distributed under the License is distributed on an "AS IS" BASIS,
 * WITHOUT WARRANTIES OR CONDITIONS OF ANY KIND, either express or implied.
 * See the License for the specific language governing permissions and
 * limitations under the License.
 */

package com.google.gson;

import com.google.gson.internal.Excluder;
import com.google.gson.reflect.TypeToken;
import com.google.gson.stream.JsonReader;
import com.google.gson.stream.JsonWriter;
import com.google.gson.stream.MalformedJsonException;
import java.io.IOException;
import java.io.StringReader;
import java.io.StringWriter;
import java.lang.reflect.Field;
import java.lang.reflect.Type;
import java.text.DateFormat;
import java.util.ArrayList;
import java.util.HashMap;
import junit.framework.TestCase;

/**
 * Unit tests for {@link Gson}.
 *
 * @author Ryan Harter
 */
public final class GsonTest extends TestCase {

  private static final Excluder CUSTOM_EXCLUDER = Excluder.DEFAULT
      .excludeFieldsWithoutExposeAnnotation()
      .disableInnerClassSerialization();

  private static final FieldNamingStrategy CUSTOM_FIELD_NAMING_STRATEGY = new FieldNamingStrategy() {
    @Override public String translateName(Field f) {
      return "foo";
    }
  };

  private static final ToNumberStrategy CUSTOM_OBJECT_TO_NUMBER_STRATEGY = ToNumberPolicy.DOUBLE;
  private static final ToNumberStrategy CUSTOM_NUMBER_TO_NUMBER_STRATEGY = ToNumberPolicy.LAZILY_PARSED_NUMBER;

  public void testOverridesDefaultExcluder() {
    Gson gson = new Gson(CUSTOM_EXCLUDER, CUSTOM_FIELD_NAMING_STRATEGY,
        new HashMap<Type, InstanceCreator<?>>(), true, false, true, false,
        true, true, false, true, LongSerializationPolicy.DEFAULT, null, DateFormat.DEFAULT,
        DateFormat.DEFAULT, new ArrayList<TypeAdapterFactory>(),
        new ArrayList<TypeAdapterFactory>(), new ArrayList<TypeAdapterFactory>(),
        CUSTOM_OBJECT_TO_NUMBER_STRATEGY, CUSTOM_NUMBER_TO_NUMBER_STRATEGY);

    assertEquals(CUSTOM_EXCLUDER, gson.excluder);
    assertEquals(CUSTOM_FIELD_NAMING_STRATEGY, gson.fieldNamingStrategy());
    assertEquals(true, gson.serializeNulls());
    assertEquals(false, gson.htmlSafe());
  }

  public void testClonedTypeAdapterFactoryListsAreIndependent() {
    Gson original = new Gson(CUSTOM_EXCLUDER, CUSTOM_FIELD_NAMING_STRATEGY,
        new HashMap<Type, InstanceCreator<?>>(), true, false, true, false,
        true, true, false, true, LongSerializationPolicy.DEFAULT, null, DateFormat.DEFAULT,
        DateFormat.DEFAULT, new ArrayList<TypeAdapterFactory>(),
        new ArrayList<TypeAdapterFactory>(), new ArrayList<TypeAdapterFactory>(),
        CUSTOM_OBJECT_TO_NUMBER_STRATEGY, CUSTOM_NUMBER_TO_NUMBER_STRATEGY);

    Gson clone = original.newBuilder()
        .registerTypeAdapter(Object.class, new TestTypeAdapter())
        .create();

    assertEquals(original.factories.size() + 1, clone.factories.size());
  }

  private static final class TestTypeAdapter extends TypeAdapter<Object> {
    @Override public void write(JsonWriter out, Object value) throws IOException {
      // Test stub.
    }
    @Override public Object read(JsonReader in) throws IOException { return null; }
  }

<<<<<<< HEAD
  /**
   * Verify that {@link Gson#getAdapter(TypeToken)} does not put broken adapters
   * into {@code typeTokenCache} when caller of nested {@code getAdapter} discards
   * exception, e.g.:
   *
   * Field dependencies:
   * ClassA
   *   -> ClassB1
   *     -> ClassC -> ClassB1
   *     -> ClassX
   *   | ClassB2
   *
   * Let's assume the factory for ClassX throws an exception.
   * 1. Factory for ClassA finds field of type ClassB1
   * 2. Factory for ClassB1 finds field of type ClassC
   * 3. Factory for ClassC find fields of type ClassB1 => stores future adapter
   * 4. Factory for ClassB1 finds field of type ClassX => ClassX factory throws exception
   * 5. Factory for ClassA ignores exception from getAdapter(ClassB1) and tries as alternative getting
   *    adapter for ClassB2
   *
   * Then Gson must not cache adapter for ClassC because it refers to broken adapter
   * for ClassB1 (since ClassX throw exception).
   */
  public void testGetAdapterDiscardedException() {
    Gson gson = new GsonBuilder()
      .registerTypeAdapterFactory(new TypeAdapterFactory() {
        @Override
        public <T> TypeAdapter<T> create(Gson gson, TypeToken<T> type) {
          if (type.getRawType() == CustomClassA.class) {
            // Factory will throw for CustomClassB1
            try {
              gson.getAdapter(CustomClassB1.class);
              fail("Expected exception");
            } catch (Exception e) {
            }

            return new DummyAdapter<T>();
          }
          else if (type.getRawType() == CustomClassB1.class) {
            gson.getAdapter(CustomClassC.class);
            // Will throw exception
            gson.getAdapter(CustomClassX.class);

            throw new AssertionError("Factory should have thrown exception for CustomClassX");
          }
          else if (type.getRawType() == CustomClassC.class) {
            // Will return future adapter due to cyclic dependency B1 -> C -> B1
            gson.getAdapter(CustomClassB1.class);
            return new DummyAdapter<T>();
          }
          else if (type.getRawType() == CustomClassX.class) {
            // Always throw exception
            throw new RuntimeException("test exception");
          }

          throw new AssertionError("Requested adapter for unexpected type: " + type);
        }
      })
      .create();

    assertTrue(gson.getAdapter(CustomClassA.class) instanceof DummyAdapter);
    // Gson must not have cached broken adapters for CustomClassB1 and CustomClassC
    try {
      gson.getAdapter(CustomClassB1.class);
      fail("Expected exception");
    } catch (Exception e) {
    }
    try {
      gson.getAdapter(CustomClassC.class);
      fail("Expected exception");
    } catch (Exception e) {
    }
  }

  private static class DummyAdapter<T> extends TypeAdapter<T> {
    @Override public T read(JsonReader in) throws IOException {
      return null;
    }
    @Override public void write(JsonWriter out, T value) throws IOException {
    }
  }

  private static class CustomClassA {
  }
  private static class CustomClassB1 {
  }
  private static class CustomClassC {
  }
  private static class CustomClassX {
=======
  public void testNewJsonWriter_Default() throws IOException {
    StringWriter writer = new StringWriter();
    JsonWriter jsonWriter = new Gson().newJsonWriter(writer);
    jsonWriter.beginObject();
    jsonWriter.name("test");
    jsonWriter.nullValue();
    jsonWriter.name("<test2");
    jsonWriter.value(true);
    jsonWriter.endObject();

    try {
      // Additional top-level value
      jsonWriter.value(1);
      fail();
    } catch (IllegalStateException expected) {
      assertEquals("JSON must have only one top-level value.", expected.getMessage());
    }

    jsonWriter.close();
    assertEquals("{\"\\u003ctest2\":true}", writer.toString());
  }

  public void testNewJsonWriter_Custom() throws IOException {
    StringWriter writer = new StringWriter();
    JsonWriter jsonWriter = new GsonBuilder()
      .disableHtmlEscaping()
      .generateNonExecutableJson()
      .setPrettyPrinting()
      .serializeNulls()
      .setLenient()
      .create()
      .newJsonWriter(writer);
    jsonWriter.beginObject();
    jsonWriter.name("test");
    jsonWriter.nullValue();
    jsonWriter.name("<test2");
    jsonWriter.value(true);
    jsonWriter.endObject();

    // Additional top-level value
    jsonWriter.value(1);

    jsonWriter.close();
    assertEquals(")]}'\n{\n  \"test\": null,\n  \"<test2\": true\n}1", writer.toString());
  }

  public void testNewJsonReader_Default() throws IOException {
    String json = "test"; // String without quotes
    JsonReader jsonReader = new Gson().newJsonReader(new StringReader(json));
    try {
      jsonReader.nextString();
      fail();
    } catch (MalformedJsonException expected) {
    }
    jsonReader.close();
  }

  public void testNewJsonReader_Custom() throws IOException {
    String json = "test"; // String without quotes
    JsonReader jsonReader = new GsonBuilder()
      .setLenient()
      .create()
      .newJsonReader(new StringReader(json));
    assertEquals("test", jsonReader.nextString());
    jsonReader.close();
>>>>>>> 47dea2ee
  }
}<|MERGE_RESOLUTION|>--- conflicted
+++ resolved
@@ -87,7 +87,73 @@
     @Override public Object read(JsonReader in) throws IOException { return null; }
   }
 
-<<<<<<< HEAD
+  public void testNewJsonWriter_Default() throws IOException {
+    StringWriter writer = new StringWriter();
+    JsonWriter jsonWriter = new Gson().newJsonWriter(writer);
+    jsonWriter.beginObject();
+    jsonWriter.name("test");
+    jsonWriter.nullValue();
+    jsonWriter.name("<test2");
+    jsonWriter.value(true);
+    jsonWriter.endObject();
+
+    try {
+      // Additional top-level value
+      jsonWriter.value(1);
+      fail();
+    } catch (IllegalStateException expected) {
+      assertEquals("JSON must have only one top-level value.", expected.getMessage());
+    }
+
+    jsonWriter.close();
+    assertEquals("{\"\\u003ctest2\":true}", writer.toString());
+  }
+
+  public void testNewJsonWriter_Custom() throws IOException {
+    StringWriter writer = new StringWriter();
+    JsonWriter jsonWriter = new GsonBuilder()
+      .disableHtmlEscaping()
+      .generateNonExecutableJson()
+      .setPrettyPrinting()
+      .serializeNulls()
+      .setLenient()
+      .create()
+      .newJsonWriter(writer);
+    jsonWriter.beginObject();
+    jsonWriter.name("test");
+    jsonWriter.nullValue();
+    jsonWriter.name("<test2");
+    jsonWriter.value(true);
+    jsonWriter.endObject();
+
+    // Additional top-level value
+    jsonWriter.value(1);
+
+    jsonWriter.close();
+    assertEquals(")]}'\n{\n  \"test\": null,\n  \"<test2\": true\n}1", writer.toString());
+  }
+
+  public void testNewJsonReader_Default() throws IOException {
+    String json = "test"; // String without quotes
+    JsonReader jsonReader = new Gson().newJsonReader(new StringReader(json));
+    try {
+      jsonReader.nextString();
+      fail();
+    } catch (MalformedJsonException expected) {
+    }
+    jsonReader.close();
+  }
+
+  public void testNewJsonReader_Custom() throws IOException {
+    String json = "test"; // String without quotes
+    JsonReader jsonReader = new GsonBuilder()
+      .setLenient()
+      .create()
+      .newJsonReader(new StringReader(json));
+    assertEquals("test", jsonReader.nextString());
+    jsonReader.close();
+  }
+
   /**
    * Verify that {@link Gson#getAdapter(TypeToken)} does not put broken adapters
    * into {@code typeTokenCache} when caller of nested {@code getAdapter} discards
@@ -177,72 +243,4 @@
   private static class CustomClassC {
   }
   private static class CustomClassX {
-=======
-  public void testNewJsonWriter_Default() throws IOException {
-    StringWriter writer = new StringWriter();
-    JsonWriter jsonWriter = new Gson().newJsonWriter(writer);
-    jsonWriter.beginObject();
-    jsonWriter.name("test");
-    jsonWriter.nullValue();
-    jsonWriter.name("<test2");
-    jsonWriter.value(true);
-    jsonWriter.endObject();
-
-    try {
-      // Additional top-level value
-      jsonWriter.value(1);
-      fail();
-    } catch (IllegalStateException expected) {
-      assertEquals("JSON must have only one top-level value.", expected.getMessage());
-    }
-
-    jsonWriter.close();
-    assertEquals("{\"\\u003ctest2\":true}", writer.toString());
-  }
-
-  public void testNewJsonWriter_Custom() throws IOException {
-    StringWriter writer = new StringWriter();
-    JsonWriter jsonWriter = new GsonBuilder()
-      .disableHtmlEscaping()
-      .generateNonExecutableJson()
-      .setPrettyPrinting()
-      .serializeNulls()
-      .setLenient()
-      .create()
-      .newJsonWriter(writer);
-    jsonWriter.beginObject();
-    jsonWriter.name("test");
-    jsonWriter.nullValue();
-    jsonWriter.name("<test2");
-    jsonWriter.value(true);
-    jsonWriter.endObject();
-
-    // Additional top-level value
-    jsonWriter.value(1);
-
-    jsonWriter.close();
-    assertEquals(")]}'\n{\n  \"test\": null,\n  \"<test2\": true\n}1", writer.toString());
-  }
-
-  public void testNewJsonReader_Default() throws IOException {
-    String json = "test"; // String without quotes
-    JsonReader jsonReader = new Gson().newJsonReader(new StringReader(json));
-    try {
-      jsonReader.nextString();
-      fail();
-    } catch (MalformedJsonException expected) {
-    }
-    jsonReader.close();
-  }
-
-  public void testNewJsonReader_Custom() throws IOException {
-    String json = "test"; // String without quotes
-    JsonReader jsonReader = new GsonBuilder()
-      .setLenient()
-      .create()
-      .newJsonReader(new StringReader(json));
-    assertEquals("test", jsonReader.nextString());
-    jsonReader.close();
->>>>>>> 47dea2ee
-  }
-}+  }}