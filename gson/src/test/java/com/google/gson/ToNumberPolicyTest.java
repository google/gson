/*
 * Copyright (C) 2021 Google Inc.
 *
 * Licensed under the Apache License, Version 2.0 (the "License");
 * you may not use this file except in compliance with the License.
 * You may obtain a copy of the License at
 *
 * http://www.apache.org/licenses/LICENSE-2.0
 *
 * Unless required by applicable law or agreed to in writing, software
 * distributed under the License is distributed on an "AS IS" BASIS,
 * WITHOUT WARRANTIES OR CONDITIONS OF ANY KIND, either express or implied.
 * See the License for the specific language governing permissions and
 * limitations under the License.
 */

package com.google.gson;

import static com.google.common.truth.Truth.assertThat;
import static org.junit.Assert.assertThrows;

import com.google.gson.internal.LazilyParsedNumber;
import com.google.gson.stream.JsonReader;
import com.google.gson.stream.MalformedJsonException;
import java.io.IOException;
import java.io.StringReader;
import java.math.BigDecimal;
import org.junit.Test;

public class ToNumberPolicyTest {
  @Test
  public void testDouble() throws IOException {
    ToNumberStrategy strategy = ToNumberPolicy.DOUBLE;
    assertThat(strategy.readNumber(fromString("10.1"))).isEqualTo(10.1);
    assertThat(strategy.readNumber(fromString("3.141592653589793238462643383279"))).isEqualTo(3.141592653589793D);

    MalformedJsonException e = assertThrows(MalformedJsonException.class, () -> strategy.readNumber(fromString("1e400")));
    assertThat(e).hasMessageThat().isEqualTo(
        "JSON forbids NaN and infinities: Infinity at line 1 column 6 path $"
        + "\nSee https://github.com/google/gson/blob/main/Troubleshooting.md#malformed-json"
    );

    assertThrows(NumberFormatException.class, () -> strategy.readNumber(fromString("\"not-a-number\"")));
  }

  @Test
  public void testLazilyParsedNumber() throws IOException {
    ToNumberStrategy strategy = ToNumberPolicy.LAZILY_PARSED_NUMBER;
    assertThat(strategy.readNumber(fromString("10.1"))).isEqualTo(new LazilyParsedNumber("10.1"));
    assertThat(strategy.readNumber(fromString("3.141592653589793238462643383279"))).isEqualTo(new LazilyParsedNumber("3.141592653589793238462643383279"));
    assertThat(strategy.readNumber(fromString("1e400"))).isEqualTo(new LazilyParsedNumber("1e400"));
  }

  @Test
  public void testLongOrDouble() throws IOException {
    ToNumberStrategy strategy = ToNumberPolicy.LONG_OR_DOUBLE;
    assertThat(strategy.readNumber(fromString("10"))).isEqualTo(10L);
    assertThat(strategy.readNumber(fromString("10.1"))).isEqualTo(10.1);
    assertThat(strategy.readNumber(fromString("3.141592653589793238462643383279"))).isEqualTo(3.141592653589793D);

    Exception e = assertThrows(MalformedJsonException.class, () -> strategy.readNumber(fromString("1e400")));
    assertThat(e).hasMessageThat().isEqualTo("JSON forbids NaN and infinities: Infinity; at path $");

    e = assertThrows(JsonParseException.class, () -> strategy.readNumber(fromString("\"not-a-number\"")));
    assertThat(e).hasMessageThat().isEqualTo("Cannot parse not-a-number; at path $");

    assertThat(strategy.readNumber(fromStringLenient("NaN"))).isEqualTo(Double.NaN);
    assertThat(strategy.readNumber(fromStringLenient("Infinity"))).isEqualTo(Double.POSITIVE_INFINITY);
    assertThat(strategy.readNumber(fromStringLenient("-Infinity"))).isEqualTo(Double.NEGATIVE_INFINITY);
<<<<<<< HEAD
    try {
      strategy.readNumber(fromString("NaN"));
      fail();
    } catch (MalformedJsonException expected) {
      assertThat(expected).hasMessageThat().isEqualTo(
          "Use JsonReader.setStrictness(Strictness.LENIENT) to accept malformed JSON at line 1 column 1 path $"
          + "\nSee https://github.com/google/gson/blob/main/Troubleshooting.md#malformed-json");
    }
    try {
      strategy.readNumber(fromString("Infinity"));
      fail();
    } catch (MalformedJsonException expected) {
      assertThat(expected).hasMessageThat().isEqualTo(
          "Use JsonReader.setStrictness(Strictness.LENIENT) to accept malformed JSON at line 1 column 1 path $"
          + "\nSee https://github.com/google/gson/blob/main/Troubleshooting.md#malformed-json");
    }
    try {
      strategy.readNumber(fromString("-Infinity"));
      fail();
    } catch (MalformedJsonException expected) {
      assertThat(expected).hasMessageThat().isEqualTo(
          "Use JsonReader.setStrictness(Strictness.LENIENT) to accept malformed JSON at line 1 column 1 path $"
          + "\nSee https://github.com/google/gson/blob/main/Troubleshooting.md#malformed-json");
    }
=======

    e = assertThrows(MalformedJsonException.class, () -> strategy.readNumber(fromString("NaN")));
    assertThat(e).hasMessageThat().isEqualTo(
        "Use JsonReader.setLenient(true) to accept malformed JSON at line 1 column 1 path $"
        + "\nSee https://github.com/google/gson/blob/main/Troubleshooting.md#malformed-json");

    e = assertThrows(MalformedJsonException.class, () -> strategy.readNumber(fromString("Infinity")));
    assertThat(e).hasMessageThat().isEqualTo(
        "Use JsonReader.setLenient(true) to accept malformed JSON at line 1 column 1 path $"
        + "\nSee https://github.com/google/gson/blob/main/Troubleshooting.md#malformed-json");

    e = assertThrows(MalformedJsonException.class, () -> strategy.readNumber(fromString("-Infinity")));
    assertThat(e).hasMessageThat().isEqualTo(
        "Use JsonReader.setLenient(true) to accept malformed JSON at line 1 column 1 path $"
        + "\nSee https://github.com/google/gson/blob/main/Troubleshooting.md#malformed-json");
>>>>>>> 3d241ca0
  }

  @Test
  public void testBigDecimal() throws IOException {
    ToNumberStrategy strategy = ToNumberPolicy.BIG_DECIMAL;
    assertThat(strategy.readNumber(fromString("10.1"))).isEqualTo(new BigDecimal("10.1"));
    assertThat(strategy.readNumber(fromString("3.141592653589793238462643383279"))).isEqualTo(new BigDecimal("3.141592653589793238462643383279"));
    assertThat(strategy.readNumber(fromString("1e400"))).isEqualTo(new BigDecimal("1e400"));

    JsonParseException e = assertThrows(JsonParseException.class, () -> strategy.readNumber(fromString("\"not-a-number\"")));
    assertThat(e).hasMessageThat().isEqualTo("Cannot parse not-a-number; at path $");
  }

  @Test
  public void testNullsAreNeverExpected() throws IOException {
    IllegalStateException e = assertThrows(IllegalStateException.class, () -> ToNumberPolicy.DOUBLE.readNumber(fromString("null")));
    assertThat(e).hasMessageThat().isEqualTo("Expected a double but was NULL at line 1 column 5 path $"
        + "\nSee https://github.com/google/gson/blob/main/Troubleshooting.md#adapter-not-null-safe");

    e = assertThrows(IllegalStateException.class, () -> ToNumberPolicy.LAZILY_PARSED_NUMBER.readNumber(fromString("null")));
    assertThat(e).hasMessageThat().isEqualTo("Expected a string but was NULL at line 1 column 5 path $"
        + "\nSee https://github.com/google/gson/blob/main/Troubleshooting.md#adapter-not-null-safe");

    e = assertThrows(IllegalStateException.class, () -> ToNumberPolicy.LONG_OR_DOUBLE.readNumber(fromString("null")));
    assertThat(e).hasMessageThat().isEqualTo("Expected a string but was NULL at line 1 column 5 path $"
        + "\nSee https://github.com/google/gson/blob/main/Troubleshooting.md#adapter-not-null-safe");

    e = assertThrows(IllegalStateException.class, () -> ToNumberPolicy.BIG_DECIMAL.readNumber(fromString("null")));
    assertThat(e).hasMessageThat().isEqualTo("Expected a string but was NULL at line 1 column 5 path $"
        + "\nSee https://github.com/google/gson/blob/main/Troubleshooting.md#adapter-not-null-safe");
  }

  private static JsonReader fromString(String json) {
    return new JsonReader(new StringReader(json));
  }

  private static JsonReader fromStringLenient(String json) {
    JsonReader jsonReader = fromString(json);
    jsonReader.setStrictness(Strictness.LENIENT);
    return jsonReader;
  }
}<|MERGE_RESOLUTION|>--- conflicted
+++ resolved
@@ -67,48 +67,21 @@
     assertThat(strategy.readNumber(fromStringLenient("NaN"))).isEqualTo(Double.NaN);
     assertThat(strategy.readNumber(fromStringLenient("Infinity"))).isEqualTo(Double.POSITIVE_INFINITY);
     assertThat(strategy.readNumber(fromStringLenient("-Infinity"))).isEqualTo(Double.NEGATIVE_INFINITY);
-<<<<<<< HEAD
-    try {
-      strategy.readNumber(fromString("NaN"));
-      fail();
-    } catch (MalformedJsonException expected) {
-      assertThat(expected).hasMessageThat().isEqualTo(
-          "Use JsonReader.setStrictness(Strictness.LENIENT) to accept malformed JSON at line 1 column 1 path $"
-          + "\nSee https://github.com/google/gson/blob/main/Troubleshooting.md#malformed-json");
-    }
-    try {
-      strategy.readNumber(fromString("Infinity"));
-      fail();
-    } catch (MalformedJsonException expected) {
-      assertThat(expected).hasMessageThat().isEqualTo(
-          "Use JsonReader.setStrictness(Strictness.LENIENT) to accept malformed JSON at line 1 column 1 path $"
-          + "\nSee https://github.com/google/gson/blob/main/Troubleshooting.md#malformed-json");
-    }
-    try {
-      strategy.readNumber(fromString("-Infinity"));
-      fail();
-    } catch (MalformedJsonException expected) {
-      assertThat(expected).hasMessageThat().isEqualTo(
-          "Use JsonReader.setStrictness(Strictness.LENIENT) to accept malformed JSON at line 1 column 1 path $"
-          + "\nSee https://github.com/google/gson/blob/main/Troubleshooting.md#malformed-json");
-    }
-=======
 
     e = assertThrows(MalformedJsonException.class, () -> strategy.readNumber(fromString("NaN")));
     assertThat(e).hasMessageThat().isEqualTo(
-        "Use JsonReader.setLenient(true) to accept malformed JSON at line 1 column 1 path $"
+        "Use JsonReader.setStrictness(Strictness.LENIENT) to accept malformed JSON at line 1 column 1 path $"
         + "\nSee https://github.com/google/gson/blob/main/Troubleshooting.md#malformed-json");
 
     e = assertThrows(MalformedJsonException.class, () -> strategy.readNumber(fromString("Infinity")));
     assertThat(e).hasMessageThat().isEqualTo(
-        "Use JsonReader.setLenient(true) to accept malformed JSON at line 1 column 1 path $"
+        "Use JsonReader.setStrictness(Strictness.LENIENT) to accept malformed JSON at line 1 column 1 path $"
         + "\nSee https://github.com/google/gson/blob/main/Troubleshooting.md#malformed-json");
 
     e = assertThrows(MalformedJsonException.class, () -> strategy.readNumber(fromString("-Infinity")));
     assertThat(e).hasMessageThat().isEqualTo(
-        "Use JsonReader.setLenient(true) to accept malformed JSON at line 1 column 1 path $"
+        "Use JsonReader.setStrictness(Strictness.LENIENT) to accept malformed JSON at line 1 column 1 path $"
         + "\nSee https://github.com/google/gson/blob/main/Troubleshooting.md#malformed-json");
->>>>>>> 3d241ca0
   }
 
   @Test
